# Copyright 2023-2024 Blue Brain Project / EPFL

# Licensed under the Apache License, Version 2.0 (the "License");
# you may not use this file except in compliance with the License.
# You may obtain a copy of the License at

#     http://www.apache.org/licenses/LICENSE-2.0

# Unless required by applicable law or agreed to in writing, software
# distributed under the License is distributed on an "AS IS" BASIS,
# WITHOUT WARRANTIES OR CONDITIONS OF ANY KIND, either express or implied.
# See the License for the specific language governing permissions and
# limitations under the License.
"""Cell class."""

from __future__ import annotations

import logging

from pathlib import Path
import queue
from typing import Optional
from typing_extensions import deprecated

import neuron
import numpy as np
import pandas as pd
import re

import bluecellulab
from bluecellulab.cell.recording import section_to_voltage_recording_str
from bluecellulab.psection import PSection, init_psections
from bluecellulab.cell.injector import InjectableMixin
from bluecellulab.cell.plotting import PlottableMixin
from bluecellulab.cell.section_distance import EuclideanSectionDistance
from bluecellulab.cell.sonata_proxy import SonataProxy
from bluecellulab.cell.template import NeuronTemplate, TemplateParams, public_hoc_cell
from bluecellulab.circuit.config.sections import Conditions
from bluecellulab.circuit import EmodelProperties, SynapseProperty
from bluecellulab.circuit.node_id import CellId
from bluecellulab.circuit.simulation_access import get_synapse_replay_spikes
from bluecellulab.exceptions import BluecellulabError
from bluecellulab.importer import load_mod_files
from bluecellulab.neuron_interpreter import eval_neuron
from bluecellulab.rngsettings import RNGSettings
from bluecellulab.stimulus.circuit_stimulus_definitions import SynapseReplay
from bluecellulab.synapse import SynapseFactory, Synapse
from bluecellulab.synapse.synapse_types import SynapseID
from bluecellulab.type_aliases import HocObjectType, NeuronSection, SectionMapping

logger = logging.getLogger(__name__)


class Cell(InjectableMixin, PlottableMixin):
    """Represents a Cell object."""

    last_id = 0

    @classmethod
    def from_template_parameters(
        cls, template_params: TemplateParams, cell_id: Optional[CellId] = None,
        record_dt: Optional[float] = None
    ) -> Cell:
        """Create a cell from a TemplateParams object.

        Useful in isolating runs.
        """
        return cls(
            template_path=template_params.template_filepath,
            morphology_path=template_params.morph_filepath,
            cell_id=cell_id,
            record_dt=record_dt,
            template_format=template_params.template_format,
            emodel_properties=template_params.emodel_properties,
        )

    @load_mod_files
    def __init__(self,
                 template_path: str | Path,
                 morphology_path: str | Path,
                 cell_id: Optional[CellId] = None,
                 record_dt: Optional[float] = None,
                 template_format: str = "v5",
                 emodel_properties: Optional[EmodelProperties] = None) -> None:
        """Initializes a Cell object.

        Args:
            template_path: Path to hoc template file.
            morphology_path: Path to morphology file.
            cell_id: ID of the cell, used in RNG seeds.
            record_dt: Timestep for the recordings.
            template_format: Cell template format such as 'v5' or 'v6_air_scaler'.
            emodel_properties: Template specific emodel properties.
        """
        super().__init__()
        self.template_params = TemplateParams(
            template_filepath=template_path,
            morph_filepath=morphology_path,
            template_format=template_format,
            emodel_properties=emodel_properties,
        )
        if cell_id is None:
            cell_id = CellId("", Cell.last_id)
            Cell.last_id += 1
        self.cell_id = cell_id

        # Load the template
        neuron_template = NeuronTemplate(template_path, morphology_path, template_format, emodel_properties)
        self.template_id = neuron_template.template_name  # useful to map NEURON and python objects
        self.cell = neuron_template.get_cell(self.cell_id.id)
        if template_format == 'v6':
            if emodel_properties is None:
                raise BluecellulabError('EmodelProperties must be provided for v6 template')
            self.hypamp: float | None = emodel_properties.holding_current
            self.threshold: float = emodel_properties.threshold_current
        else:
            try:
                self.hypamp = self.cell.getHypAmp()
            except AttributeError:
                self.hypamp = None
            try:
                self.threshold = self.cell.getThreshold()
            except AttributeError:
                self.threshold = 0.0
        self.soma = public_hoc_cell(self.cell).soma[0]
        # WARNING: this finitialize 'must' be here, otherwhise the
        # diameters of the loaded morph are wrong
        neuron.h.finitialize()

        self.recordings: dict[str, HocObjectType] = {}
        self.synapses: dict[SynapseID, Synapse] = {}
        self.connections: dict[SynapseID, bluecellulab.Connection] = {}

        self.ips: dict[SynapseID, HocObjectType] = {}
        self.syn_mini_netcons: dict[SynapseID, HocObjectType] = {}

        # Be careful when removing this,
        # time recording needs this push
        self.soma.push()
        self.hocname = neuron.h.secname(sec=self.soma).split(".")[0]
        self.record_dt = record_dt
        self.add_recordings(['self.soma(0.5)._ref_v', 'neuron.h._ref_t'],
                            dt=self.record_dt)

        self.delayed_weights = queue.PriorityQueue()  # type: ignore
        self.psections: dict[int, PSection] = {}
        self.secname_to_psection: dict[str, PSection] = {}

        # Keep track of when a cell is made passive by make_passive()
        # Used to know when re_init_rng() can be executed
        self.is_made_passive = False

        neuron.h.pop_section()  # Undoing soma push
        self.sonata_proxy: Optional[SonataProxy] = None

        # Persistent objects, like clamps, that exist as long
        # as the object exists
        self.persistent: list[HocObjectType] = []

    def _init_psections(self) -> None:
        """Initialize the psections of the cell."""
        if not self.psections:
            self.psections, self.secname_to_psection = init_psections(public_hoc_cell(self.cell))

    def _extract_sections(self, sections) -> SectionMapping:
        res: SectionMapping = {}
        for section in sections:
            key_name = str(section).split(".")[-1]
            res[key_name] = section
        return res

    @property
    def somatic(self) -> list[NeuronSection]:
        return list(public_hoc_cell(self.cell).somatic)

    @property
    def basal(self) -> list[NeuronSection]:
        return list(public_hoc_cell(self.cell).basal)

    @property
    def apical(self) -> list[NeuronSection]:
        return list(public_hoc_cell(self.cell).apical)

    @property
    def axonal(self) -> list[NeuronSection]:
        return list(public_hoc_cell(self.cell).axonal)

    @property
    def sections(self) -> SectionMapping:
        return self._extract_sections(public_hoc_cell(self.cell).all)

    def __repr__(self) -> str:
        base_info = f"Cell Object: {super().__repr__()}"
        hoc_info = f"NEURON ID: {self.template_id}"
        return f"{base_info}.\n{hoc_info}."

    def connect_to_circuit(self, sonata_proxy: SonataProxy) -> None:
        """Connect this cell to a circuit via sonata proxy."""
        self.sonata_proxy = sonata_proxy

    def re_init_rng(self) -> None:
        """Reinitialize the random number generator for stochastic channels."""
        if not self.is_made_passive:
            self.cell.re_init_rng()

    def get_psection(self, section_id: int | str) -> PSection:
        """Return a python section with the specified section id."""
        self._init_psections()
        if isinstance(section_id, int):
            return self.psections[section_id]
        elif isinstance(section_id, str):
            return self.secname_to_psection[section_id]
        else:
            raise BluecellulabError(
                f"Section id must be an int or a str, not {type(section_id)}"
            )

    def make_passive(self) -> None:
        """Make the cell passive by deactivating all the active channels."""
        for section in self.sections.values():
            mech_names = set()
            for seg in section:
                for mech in seg:
                    mech_names.add(mech.name())
            for mech_name in mech_names:
                if mech_name not in ["k_ion", "na_ion", "ca_ion", "pas",
                                     "ttx_ion"]:
                    neuron.h('uninsert %s' % mech_name, sec=section)
        self.is_made_passive = True

    def enable_ttx(self) -> None:
        """Add TTX to the environment (i.e. block the Na channels).

        Enable TTX by inserting TTXDynamicsSwitch and setting ttxo to
        1.0
        """
        if hasattr(public_hoc_cell(self.cell), 'enable_ttx'):
            public_hoc_cell(self.cell).enable_ttx()
        else:
            self._default_enable_ttx()

    def disable_ttx(self) -> None:
        """Remove TTX from the environment (i.e. unblock the Na channels).

        Disable TTX by inserting TTXDynamicsSwitch and setting ttxo to
        1e-14
        """
        if hasattr(public_hoc_cell(self.cell), 'disable_ttx'):
            public_hoc_cell(self.cell).disable_ttx()
        else:
            self._default_disable_ttx()

    def _default_enable_ttx(self) -> None:
        """Default enable_ttx implementation."""
        for section in self.sections.values():
            if not neuron.h.ismembrane("TTXDynamicsSwitch"):
                section.insert('TTXDynamicsSwitch')
            section.ttxo_level_TTXDynamicsSwitch = 1.0

    def _default_disable_ttx(self) -> None:
        """Default disable_ttx implementation."""
        for section in self.sections.values():
            if not neuron.h.ismembrane("TTXDynamicsSwitch"):
                section.insert('TTXDynamicsSwitch')
            section.ttxo_level_TTXDynamicsSwitch = 1e-14

    def area(self) -> float:
        """The total surface area of the cell."""
        area = 0.0
        for section in self.sections.values():
            x_s = np.arange(1.0 / (2 * section.nseg), 1.0,
                            1.0 / (section.nseg))
            for x in x_s:
                area += neuron.h.area(x, sec=section)
            # for segment in section:
            #    area += neuron.h.area(segment.x, sec=section)
        return area

    def add_recording(self, var_name: str, dt: Optional[float] = None) -> None:
        """Add a recording to the cell.

        Args:
            var_name: Variable to be recorded.
            dt: Recording time step. If not provided, the recording step will
            default to the simulator's time step.
        """
        recording = neuron.h.Vector()
        if dt:
            # This float_epsilon stuff is some magic from M. Hines to make
            # the time points fall exactly on the dts
            recording.record(
                eval_neuron(var_name, self=self, neuron=neuron),
                self.get_precise_record_dt(dt),
            )
        else:
            recording.record(eval_neuron(var_name, self=self, neuron=neuron))
        self.recordings[var_name] = recording

    @staticmethod
    def get_precise_record_dt(dt: float) -> float:
        """Get a more precise record_dt to make time points faill on dts."""
        return (1.0 + neuron.h.float_epsilon) / (1.0 / dt)

    def add_recordings(self, var_names: list[str], dt: Optional[float] = None) -> None:
        """Add a list of recordings to the cell.

        Args:
            var_names: Variables to be recorded.
            dt: Recording time step. If not provided, the recording step will
            default to the simulator's time step.
        """
        for var_name in var_names:
            self.add_recording(var_name, dt)

    def add_ais_recording(self, dt: Optional[float] = None) -> None:
        """Adds recording to AIS."""
        self.add_recording("self.axonal[1](0.5)._ref_v", dt=dt)

    @deprecated("Use add_variable_recording('v', ...) instead.")
    def add_voltage_recording(
        self, section: Optional[NeuronSection] = None, segx: float = 0.5, dt: Optional[float] = None
    ) -> None:
        """Add a voltage recording to a certain section at a given segment
        (segx).

        Args:
            section: Section to record from (Neuron section pointer).
            segx: Segment x coordinate. Specify a value between 0 and 1.
                  0 is typically the end closest to the soma, 1 is the distal end.
            dt: Recording time step. If not provided, the recording step will
                default to the simulator's time step.
        """
        if section is None:
            section = self.soma
        var_name = section_to_voltage_recording_str(section, segx)
        self.add_recording(var_name, dt)

    @deprecated("Use get_variable_recording('v', ...) instead.")
    def get_voltage_recording(
        self, section: Optional[NeuronSection] = None, segx: float = 0.5
    ) -> np.ndarray:
        """Get a voltage recording for a certain section at a given segment
        (segx).

        Args:
            section: Section to record from (Neuron section pointer).
            segx: Segment x coordinate. Specify a value between 0 and 1.
                  0 is typically the end closest to the soma, 1 is the distal end.

        Returns:
            A NumPy array containing the voltage recording values.

        Raises:
            BluecellulabError: If voltage recording was not added previously using add_voltage_recording.
        """
        if section is None:
            section = self.soma
        recording_name = section_to_voltage_recording_str(section, segx)
        if recording_name in self.recordings:
            return self.get_recording(recording_name)
        else:
            raise BluecellulabError(
                f"get_voltage_recording: Voltage recording {recording_name}"
                " was not added previously using add_voltage_recording"
            )

    def add_allsections_voltagerecordings(self):
        """Add a voltage recording to every section of the cell."""
        for section in self.sections.values():
            self.add_voltage_recording(section, dt=self.record_dt)

    def get_allsections_voltagerecordings(self) -> dict[str, np.ndarray]:
        """Get all the voltage recordings from all the sections."""
        all_section_voltages = {}
        for section in self.sections.values():
            recording = self.get_voltage_recording(section)
            all_section_voltages[section.name()] = recording
        return all_section_voltages

    def get_recording(self, var_name: str) -> np.ndarray:
        """Get recorded values."""
        try:
            res = np.array(self.recordings[var_name].to_python())
        except KeyError as e:
            raise ValueError(f"No recording for '{var_name}' was found.") from e
        return res

    def add_replay_synapse(self,
                           synapse_id: SynapseID,
                           syn_description: pd.Series,
                           connection_modifiers: dict,
                           condition_parameters: Conditions,
                           popids: tuple[int, int],
                           extracellular_calcium: float | None) -> None:
        """Add synapse based on the syn_description to the cell."""
        synapse = SynapseFactory.create_synapse(
            cell=self,
            syn_id=synapse_id,
            syn_description=syn_description,
            condition_parameters=condition_parameters,
            popids=popids,
            extracellular_calcium=extracellular_calcium,
            connection_modifiers=connection_modifiers)

        self.synapses[synapse_id] = synapse

        logger.debug(f'Added synapse to cell {self.cell_id.id}')

    def add_replay_delayed_weight(
        self, sid: tuple[str, int], delay: float, weight: float
    ) -> None:
        """Add a synaptic weight for sid that will be set with a time delay."""
        self.delayed_weights.put((delay, (sid, weight)))

    def pre_gids(self) -> list[int]:
        """Get the list of unique gids of cells that connect to this cell.

        Returns:
            A list of gids of cells that connect to this cell.
        """
        pre_gids = {self.synapses[syn_id].pre_gid for syn_id in self.synapses}
        return list(pre_gids)

    def pre_gid_synapse_ids(self, pre_gid: int) -> list[SynapseID]:
        """List of synapse_ids of synapses a cell uses to connect to this cell.

        Args:
            pre_gid: gid of the presynaptic cell.

        Returns:
            synapse_id's that connect the presynaptic cell with this cell.
        """
        syn_id_list = []
        for syn_id in self.synapses:
            if self.synapses[syn_id].pre_gid == pre_gid:
                syn_id_list.append(syn_id)
        return syn_id_list

    def create_netcon_spikedetector(self, target: HocObjectType, location: str, threshold: float = -30.0) -> HocObjectType:
        """Add and return a spikedetector.

        This function creates a NetCon object that detects spikes at a specific
        location in the current cell and connects to the provided target point process.
        The location can be specified as a predefined site ('soma' or 'AIS') or as a
        custom location in the format `section[index](position)`. Custom locations
        allow fine-grained control of the spike detection site within the cell's sections.

        Args:
            target: A NEURON point process object (e.g., synapse) that the NetCon connects to.
            location: The spike detection location. Acceptable formats include:

                - `"soma"`: Detect spikes in the soma section at the distal end.

                - `"AIS"`: Detect spikes in the axon initial segment at the midpoint.

                - `"section[index](position)"`: Custom location specifying:

                  - `section`: The name of the section (e.g., 'soma', 'axon').
                  - `[index]` (optional): Segment index within a section array (e.g., 'soma[0]').
                  - `(position)` (optional): Normalized position along the section length (0 to 1).
                    Defaults to 0.5 if not provided.

            threshold: The voltage threshold for spike detection (default: -30.0 mV).

        Returns:
            A NEURON `NetCon` object configured for spike detection at the specified location.

        Raises:
            ValueError: If:

                - The `location` is not 'soma', 'AIS', or a valid custom format.

                - The specified section or segment index does not exist.

                - The position is out of bounds (e.g., negative or greater than 1.0).
        """

        if location == "soma":
            sec = public_hoc_cell(self.cell).soma[0]
            source = sec(1)._ref_v
        elif location == "AIS":
            sec = public_hoc_cell(self.cell).axon[1]
            source = sec(0.5)._ref_v
        else:
            # Parse custom location (e.g., 'soma[0](0.3)')
            pattern = r'^([a-zA-Z_]+)(?:\[(\d+)\])?(?:\((-?\d+\.\d+)\))?$'
            match = re.search(pattern, location)

            # Extract the value if a match is found
            if match:
                section_name = match.group(1)
                segment_index = match.group(2)
                pos = match.group(3)
                if pos is None:
                    pos = 0.5
                else:
                    pos = float(pos)

            else:
                raise ValueError(f"Invalid location format: {location}")

            try:
                # Handle section arrays (e.g., soma[0])
                if segment_index is not None:
                    sec = getattr(public_hoc_cell(self.cell), section_name)[int(segment_index)]
                else:
                    sec = getattr(public_hoc_cell(self.cell), section_name)

                source = sec(pos)._ref_v
            except (AttributeError, ValueError, IndexError) as e:
                raise ValueError(f"Invalid spike detection location: {location}") from e

        netcon = neuron.h.NetCon(source, target, sec=sec)
        netcon.threshold = threshold
        return netcon

    def start_recording_spikes(self, target: HocObjectType, location: str, threshold: float = -30) -> None:
        """Start recording spikes in the current cell.

        Args:
            target: target point process
            location: the spike detection location
            threshold: spike detection threshold
        """
        nc = self.create_netcon_spikedetector(target, location, threshold)
        spike_vec = neuron.h.Vector()
        nc.record(spike_vec)
        self.recordings[f"spike_detector_{location}_{threshold}"] = spike_vec

    def is_recording_spikes(self, location: str, threshold: float) -> bool:
        key = f"spike_detector_{location}_{threshold}"
        return key in self.recordings

    def get_recorded_spikes(self, location: str, threshold: float = -30) -> list[float]:
        """Get recorded spikes in the current cell.

        Args:
            location: the spike detection location
            threshold: spike detection threshold

        Returns: recorded spikes
        """
        result = self.recordings[f"spike_detector_{location}_{threshold}"]
        return result.to_python()

    def add_replay_minis(self,
                         synapse_id: SynapseID,
                         syn_description: pd.Series,
                         connection_modifiers: dict,
                         popids: tuple[int, int],
                         mini_frequencies: tuple[float | None, float | None]) -> None:
        """Add minis from the replay."""
        source_popid, target_popid = popids

        sid = synapse_id[1]

        weight = syn_description[SynapseProperty.G_SYNX]
        # numpy int to int
        post_sec_id = int(syn_description[SynapseProperty.POST_SECTION_ID])

        weight_scalar = connection_modifiers.get('Weight', 1.0)
        exc_mini_frequency, inh_mini_frequency = mini_frequencies \
            if mini_frequencies is not None else (None, None)

        synapse = self.synapses[synapse_id]

        # SpontMinis in sim config takes precedence of values in nodes file
        if 'SpontMinis' in connection_modifiers:
            spont_minis_rate = connection_modifiers['SpontMinis']
        elif synapse.mech_name in ["GluSynapse", "ProbAMPANMDA_EMS"]:
            spont_minis_rate = exc_mini_frequency
        else:
            spont_minis_rate = inh_mini_frequency

        if spont_minis_rate is not None and spont_minis_rate > 0:
            synapse_hoc_args = SynapseFactory.determine_synapse_location(
                syn_description, self
            )
            # add the *minis*: spontaneous synaptic events
            self.ips[synapse_id] = neuron.h.\
                InhPoissonStim(synapse_hoc_args.location, sec=synapse_hoc_args.section)

            self.syn_mini_netcons[synapse_id] = neuron.h.\
                NetCon(self.ips[synapse_id], synapse.hsynapse, sec=synapse_hoc_args.section)
            self.syn_mini_netcons[synapse_id].delay = 0.1
            self.syn_mini_netcons[synapse_id].weight[0] = weight * weight_scalar
            # set netcon type
            nc_param_name = f'nc_type_param_{synapse.hsynapse}'.split('[')[0]
            if hasattr(neuron.h, nc_param_name):
                nc_type_param = int(getattr(neuron.h, nc_param_name))
                # NC_SPONTMINI
                self.syn_mini_netcons[synapse_id].weight[nc_type_param] = 1

            rng_settings = RNGSettings.get_instance()
            if rng_settings.mode == 'Random123':
                seed2 = source_popid * 65536 + target_popid \
                    + rng_settings.minis_seed
                self.ips[synapse_id].setRNGs(
                    sid + 200,
                    self.cell_id.id + 250,
                    seed2 + 300,
                    sid + 200,
                    self.cell_id.id + 250,
                    seed2 + 350)
            else:
                exprng = neuron.h.Random()
                self.persistent.append(exprng)

                uniformrng = neuron.h.Random()
                self.persistent.append(uniformrng)

                base_seed = rng_settings.base_seed
                if rng_settings.mode == 'Compatibility':
                    exp_seed1 = sid * 100000 + 200
                    exp_seed2 = self.cell_id.id + 250 + base_seed + \
                        rng_settings.minis_seed
                    uniform_seed1 = sid * 100000 + 300
                    uniform_seed2 = self.cell_id.id + 250 + base_seed + \
                        rng_settings.minis_seed
                elif rng_settings.mode == "UpdatedMCell":
                    exp_seed1 = sid * 1000 + 200
                    exp_seed2 = source_popid * 16777216 + self.cell_id.id + 250 + \
                        base_seed + \
                        rng_settings.minis_seed
                    uniform_seed1 = sid * 1000 + 300
                    uniform_seed2 = source_popid * 16777216 + self.cell_id.id + 250 \
                        + base_seed + \
                        rng_settings.minis_seed
                else:
                    raise ValueError(
                        f"Cell: Unknown rng mode: {rng_settings.mode}")

                exprng.MCellRan4(exp_seed1, exp_seed2)
                exprng.negexp(1.0)

                uniformrng.MCellRan4(uniform_seed1, uniform_seed2)
                uniformrng.uniform(0.0, 1.0)

                self.ips[synapse_id].setRNGs(exprng, uniformrng)

            tbins_vec = neuron.h.Vector(1)
            tbins_vec.x[0] = 0.0
            rate_vec = neuron.h.Vector(1)
            rate_vec.x[0] = spont_minis_rate
            self.persistent.append(tbins_vec)
            self.persistent.append(rate_vec)
            self.ips[synapse_id].setTbins(tbins_vec)
            self.ips[synapse_id].setRate(rate_vec)

    def get_childrensections(self, parentsection: HocObjectType) -> list[HocObjectType]:
        """Get the children section of a neuron section."""
        number_children = neuron.h.SectionRef(sec=parentsection).nchild()
        children = []
        for index in range(int(number_children)):
            children.append(neuron.h.SectionRef(sec=self.soma).child[index])
        return children

    @staticmethod
    def get_parentsection(childsection: HocObjectType) -> HocObjectType:
        """Get the parent section of a neuron section."""
        return neuron.h.SectionRef(sec=childsection).parent

    def addAxialCurrentRecordings(self, section):
        """Record all the axial current flowing in and out of the section."""
        secname = neuron.h.secname(sec=section)
        self.add_recording(secname)
        for child in self.get_childrensections(section):
            self.add_recording(child)
        self.get_parentsection(section)

    def getAxialCurrentRecording(self, section):
        """Return the axial current recording."""
        secname = neuron.h.secname(sec=section)
        for child in self.get_childrensections(section):
            self.get_recording(secname)
            self.get_recording(child)

    def somatic_branches(self) -> None:
        """Show the index numbers."""
        nchild = neuron.h.SectionRef(sec=self.soma).nchild()
        for index in range(int(nchild)):
            secname = neuron.h.secname(sec=neuron.h.SectionRef(
                sec=self.soma).child[index])
            if "axon" not in secname:
                if "dend" in secname:
                    dendnumber = int(
                        secname.split("dend")[1].split("[")[1].split("]")[0])
                    secnumber = int(public_hoc_cell(self.cell).nSecAxonalOrig +
                                    public_hoc_cell(self.cell).nSecSoma + dendnumber)
                elif "apic" in secname:
                    apicnumber = int(secname.split(
                        "apic")[1].split("[")[1].split("]")[0])
                    secnumber = int(public_hoc_cell(self.cell).nSecAxonalOrig +
                                    public_hoc_cell(self.cell).nSecSoma +
                                    public_hoc_cell(self.cell).nSecBasal + apicnumber)
                    logger.info((apicnumber, secnumber))
                else:
                    raise BluecellulabError(
                        f"somaticbranches: No apic or dend found in section {secname}"
                    )

    @staticmethod
    @deprecated("Use bluecellulab.cell.section_distance.EuclideanSectionDistance instead.")
    def euclid_section_distance(
            hsection1=None,
            hsection2=None,
            location1=None,
            location2=None,
            projection=None):
        """Calculate euclidian distance between positions on two sections Uses
        bluecellulab.cell.section_distance.EuclideanSectionDistance.

        Parameters
        ----------

        hsection1 : hoc section
                    First section
        hsection2 : hoc section
                    Second section
        location1 : float
                    range x along hsection1
        location2 : float
                    range x along hsection2
        projection : string
                     planes to project on, e.g. 'xy'
        """
        dist = EuclideanSectionDistance()
        return dist(hsection1, hsection2, location1, location2, projection)

    def apical_trunk(self):
        """Return the apical trunk of the cell."""
        if len(self.apical) == 0:
            return []
        else:
            apicaltrunk = []
            max_diam_section = self.apical[0]
            while True:
                apicaltrunk.append(max_diam_section)

                children = [
                    neuron.h.SectionRef(sec=max_diam_section).child[index]
                    for index in range(int(neuron.h.SectionRef(
                        sec=max_diam_section).nchild()))]
                if len(children) == 0:
                    break
                maxdiam = 0
                for child in children:
                    if child.diam > maxdiam:
                        max_diam_section = child
                        maxdiam = child.diam
            return apicaltrunk

    def get_time(self) -> np.ndarray:
        """Get the time vector."""
        return self.get_recording('neuron.h._ref_t')

    def get_soma_voltage(self) -> np.ndarray:
        """Get a vector of the soma voltage."""
        return self.get_recording('self.soma(0.5)._ref_v')

    def get_ais_voltage(self) -> np.ndarray:
        """Get a vector of AIS voltage."""
        return self.get_recording('self.axonal[1](0.5)._ref_v')

    def add_variable_recording(
        self,
        variable: str,
        section: Optional[NeuronSection] = None,
        segx: float = 0.5,
        dt: Optional[float] = None
    ) -> None:
        """Add a recording of any NEURON RANGE variable (e.g., gna, gk, ina)
        from a given section and segment.

        Args:
            variable: The NEURON variable name to record (e.g., "gna").
            section: The section to record from (defaults to soma).
            segx: Segment position between 0 and 1.
            dt: Optional recording time step.
        """

        if section is None:
            section = self.soma

        # Optional: validate before constructing the string
        seg = section(segx)
        if "." in variable:
            mech, var = variable.split(".", 1)
            mobj = getattr(seg, mech, None)
            if mobj is None or not hasattr(mobj, f"_ref_{var}"):
                raise ValueError(
                    f"'{variable}' not recordable at {section.name()}({segx}). "
                    f"Mechanisms here: {list(section.psection()['density_mechs'].keys())}"
                )
        else:
            if not hasattr(seg, f"_ref_{variable}"):
                raise ValueError(
                    f"'{variable}' not recordable at {section.name()}({segx}). "
                    f"(Top-level vars are typically v/ina/ik/ica)"
                )

        var_name = section_to_variable_recording_str(section, segx, variable)
        self.add_recording(var_name, dt)

    def get_variable_recording(
        self, variable: str, section: Optional[NeuronSection], segx: float
    ) -> np.ndarray:
        """Get a recording of any variable recorded from a section and segment.

        Args:
            variable: The name of the recorded variable (e.g., 'v', 'gna').
            section: The NEURON section object.
            segx: Segment location from 0 to 1.

        Returns:
            NumPy array of recorded values.

        Raises:
            ValueError: If the recording is not found.
        """
        if section is None:
            section = self.soma
        recording_name = section_to_variable_recording_str(section, segx, variable)
        return self.get_recording(recording_name)

    @property
    def n_segments(self) -> int:
        """Get the number of segments in the cell."""
        return sum(section.nseg for section in self.sections.values())

    def add_synapse_replay(
        self, stimulus: SynapseReplay, spike_threshold: float, spike_location: str
    ) -> None:
        """Adds the synapse spike replay to the cell if the synapse is
        connected to that cell."""
        if self.sonata_proxy is None:
            raise BluecellulabError("Cell: add_synapse_replay requires a sonata proxy.")
        synapse_spikes: dict = get_synapse_replay_spikes(stimulus.spike_file)
        for synapse_id, synapse in self.synapses.items():
            source_population = synapse.syn_description["source_population_name"]
            pre_gid = CellId(
                source_population, int(synapse.syn_description[SynapseProperty.PRE_GID])
            )
            if pre_gid.id in synapse_spikes:
                spikes_of_interest = synapse_spikes[pre_gid.id]
                # filter spikes of interest >=stimulus.delay, <=stimulus.duration
                spikes_of_interest = spikes_of_interest[
                    (spikes_of_interest >= stimulus.delay)
                    & (spikes_of_interest <= stimulus.duration)
                ]
                connection = bluecellulab.Connection(
                    synapse,
                    pre_spiketrain=spikes_of_interest,
                    pre_cell=None,
                    stim_dt=self.record_dt,
                    spike_threshold=spike_threshold,
                    spike_location=spike_location,
                )
                logger.debug(
                    f"Added synapse replay from {pre_gid} to {self.cell_id.id}, {synapse_id}"
                )

                self.connections[synapse_id] = connection

    @property
    def info_dict(self):
        """Return a dictionary with all the information of this cell."""
        return {
            'synapses': {
                sid: synapse.info_dict for sid, synapse in self.synapses.items()
            },
            'connections': {
                sid: connection.info_dict for sid, connection in self.connections.items()
            }
        }

    def delete(self):
        """Delete the cell."""
        self.delete_plottable()
        if hasattr(self, 'cell') and self.cell is not None:
            if public_hoc_cell(self.cell) is not None and hasattr(public_hoc_cell(self.cell), 'clear'):
                public_hoc_cell(self.cell).clear()

            self.connections = None
            self.synapses = None

        if hasattr(self, 'recordings'):
            for recording in self.recordings:
                del recording

        if hasattr(self, 'persistent'):
            for persistent_object in self.persistent:
                del persistent_object

    def __del__(self):
        self.delete()

<<<<<<< HEAD
    def get_section(self, section_name: str) -> NeuronSection:
        """Return a single, fully specified NEURON section (e.g., 'soma[0]',
        'dend[3]').

        Raises:
            ValueError or TypeError if the section is not found or invalid.
        """
        if section_name in self.sections:
            section = self.sections[section_name]
            if hasattr(section, "nseg"):
                return section
            raise TypeError(f"'{section_name}' exists but is not a NEURON section.")

        available = ", ".join(self.sections.keys())
        raise ValueError(f"Section '{section_name}' not found. Available: [{available}]")

    def get_sections(self, section_name: str):
        """Return a list of NEURON sections.

        If the section name is a fully specified one (e.g., 'dend[3]'), return it as a list of one.
        If the section name is a base name (e.g., 'dend'), return all matching sections like 'dend[0]', 'dend[1]', etc.

        Raises:
            ValueError or TypeError if no valid sections are found.
        """
        # Try to interpret as fully qualified section name
        try:
            return [self.get_section(section_name)]
        except ValueError:
            pass  # Not a precise match; try prefix match

        # Fallback to prefix-based match (e.g., 'dend' → 'dend[0]', 'dend[1]', ...)
        matched = [
            section for name, section in self.sections.items()
            if name.startswith(f"{section_name}[")
        ]
        if matched:
            return matched

        available = ", ".join(self.sections.keys())
        raise ValueError(f"Section '{section_name}' not found. Available: [{available}]")

    def get_section_by_id(self, section_id: int) -> NeuronSection:
        """Return NEURON section by global section index (LibSONATA
        ordering)."""
        if not self.psections:
            self._init_psections()

        try:
            return self.psections[int(section_id)].hsection
        except KeyError:
            raise IndexError(f"Section ID {section_id} is out of range for cell {self.cell_id.id}")

    def resolve_segments_from_compartment_set(self, node_id, compartment_nodes):
        """Resolve segments for a cell using a predefined compartment node
        list.

        Supports both LibSONATA format ([node_id, section_id, seg]) and
        name-based format ([node_id, section_name, seg]).
        """
        result = []
        for n_id, sec_ref, seg in compartment_nodes:
            if n_id != node_id:
                continue

            if isinstance(sec_ref, str):
                # Name-based: e.g., "dend[5]"
                section = self.get_section(sec_ref)
                sec_name = section.name().split(".")[-1]
            elif isinstance(sec_ref, int):
                # ID-based: resolve by section index
                try:
                    section = self.get_section_by_id(sec_ref)
                    sec_name = section.name().split(".")[-1]
                except AttributeError:
                    raise ValueError(f"Cell object does not support section lookup by index: {sec_ref}")
            else:
                raise TypeError(f"Unsupported section reference type: {type(sec_ref)}")

            result.append((section, sec_name, seg))
        return result

    def resolve_segments_from_config(self, report_cfg):
        """Resolve segments from NEURON sections based on config."""
        compartment = report_cfg.get("compartments", "center")
        if compartment not in {"center", "all"}:
            raise ValueError(
                f"Unsupported 'compartments' value '{compartment}' — must be 'center' or 'all'."
            )

        section_name = report_cfg.get("sections", "soma")
        sections = self.get_sections(section_name)

        targets = []
        for sec in sections:
            sec_name = sec.name().split(".")[-1]
            if compartment == "center":
                targets.append((sec, sec_name, 0.5))
            elif compartment == "all":
                for seg in sec:
                    targets.append((sec, sec_name, seg.x))
        return targets

    def configure_recording(self, recording_sites, variable_name, report_name):
        """Configure recording of a variable on a single cell.

        This function sets up the recording of the specified variable (e.g., membrane voltage)
        in the target cell, for each resolved segment.

        Parameters
        ----------
        cell : Any
            The cell object on which to configure recordings.

        recording_sites : list of tuples
            List of tuples (section, section_name, segment) where:
            - section is the section object in the cell.
            - section_name is the name of the section.
            - segment is the Neuron segment index (0-1).

        variable_name : str
            The name of the variable to record (e.g., "v" for membrane voltage).

        report_name : str
            The name of the report (used in logging).
        """
        node_id = self.cell_id.id

        for sec, sec_name, seg in recording_sites:
            try:
                self.add_variable_recording(variable=variable_name, section=sec, segx=seg)
                logger.info(
                    f"Recording '{variable_name}' at {sec_name}({seg}) on GID {node_id} for report '{report_name}'"
                )
            except AttributeError:
                logger.warning(
                    f"Recording for variable '{variable_name}' is not implemented in Cell."
                )
                return
            except Exception as e:
                logger.warning(
                    f"Failed to record '{variable_name}' at {sec_name}({seg}) on GID {node_id} for report '{report_name}': {e}"
                )
=======

def section_to_variable_recording_str(section, segx: float, variable: str) -> str:
    """Build an evaluable NEURON pointer string for `add_recording`.

    Accepts:
      - top-level vars: "v", "ina", "ik", ...
      - mechanism-scoped vars: "kca.gkca", "na3.m", "na3.h", ...

    Returns examples:
      neuron.h.soma[0](0.5)._ref_v
      neuron.h.soma[0](0.5)._ref_ina
      neuron.h.soma[0](0.5).kca._ref_gkca
      neuron.h.dend[3](0.7).na3._ref_m
    """
    sec_name = section.name()
    if "." in variable:
        mech, var = variable.split(".", 1)
        return f"neuron.h.{sec_name}({segx}).{mech}._ref_{var}"
    else:
        return f"neuron.h.{sec_name}({segx})._ref_{variable}"
>>>>>>> 0d4e0abb
<|MERGE_RESOLUTION|>--- conflicted
+++ resolved
@@ -895,7 +895,6 @@
     def __del__(self):
         self.delete()
 
-<<<<<<< HEAD
     def get_section(self, section_name: str) -> NeuronSection:
         """Return a single, fully specified NEURON section (e.g., 'soma[0]',
         'dend[3]').
@@ -1025,12 +1024,14 @@
         node_id = self.cell_id.id
 
         for sec, sec_name, seg in recording_sites:
+            print("section", sec_name, "seg", seg)
+            print("sec", sec)
             try:
                 self.add_variable_recording(variable=variable_name, section=sec, segx=seg)
                 logger.info(
                     f"Recording '{variable_name}' at {sec_name}({seg}) on GID {node_id} for report '{report_name}'"
                 )
-            except AttributeError:
+            except ValueError:
                 logger.warning(
                     f"Recording for variable '{variable_name}' is not implemented in Cell."
                 )
@@ -1039,7 +1040,7 @@
                 logger.warning(
                     f"Failed to record '{variable_name}' at {sec_name}({seg}) on GID {node_id} for report '{report_name}': {e}"
                 )
-=======
+
 
 def section_to_variable_recording_str(section, segx: float, variable: str) -> str:
     """Build an evaluable NEURON pointer string for `add_recording`.
@@ -1059,5 +1060,4 @@
         mech, var = variable.split(".", 1)
         return f"neuron.h.{sec_name}({segx}).{mech}._ref_{var}"
     else:
-        return f"neuron.h.{sec_name}({segx})._ref_{variable}"
->>>>>>> 0d4e0abb
+        return f"neuron.h.{sec_name}({segx})._ref_{variable}"