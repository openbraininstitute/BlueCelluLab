# Copyright 2023-2024 Blue Brain Project / EPFL

# Licensed under the Apache License, Version 2.0 (the "License");
# you may not use this file except in compliance with the License.
# You may obtain a copy of the License at

#     http://www.apache.org/licenses/LICENSE-2.0

# Unless required by applicable law or agreed to in writing, software
# distributed under the License is distributed on an "AS IS" BASIS,
# WITHOUT WARRANTIES OR CONDITIONS OF ANY KIND, either express or implied.
# See the License for the specific language governing permissions and
# limitations under the License.
"""Cell class."""

from __future__ import annotations

import logging

from pathlib import Path
import queue
from typing import Optional
from typing_extensions import deprecated

import neuron
import numpy as np
import pandas as pd
import re

import bluecellulab
from bluecellulab.cell.recording import section_to_voltage_recording_str
from bluecellulab.psection import PSection, init_psections
from bluecellulab.cell.injector import InjectableMixin
from bluecellulab.cell.plotting import PlottableMixin
from bluecellulab.cell.section_distance import EuclideanSectionDistance
from bluecellulab.cell.sonata_proxy import SonataProxy
from bluecellulab.cell.template import NeuronTemplate, TemplateParams, public_hoc_cell
from bluecellulab.circuit.config.sections import Conditions
from bluecellulab.circuit import EmodelProperties, SynapseProperty
from bluecellulab.circuit.node_id import CellId
from bluecellulab.circuit.simulation_access import get_synapse_replay_spikes
from bluecellulab.exceptions import BluecellulabError
from bluecellulab.importer import load_mod_files
from bluecellulab.neuron_interpreter import eval_neuron
from bluecellulab.rngsettings import RNGSettings
from bluecellulab.stimulus.circuit_stimulus_definitions import SynapseReplay
from bluecellulab.synapse import SynapseFactory, Synapse
from bluecellulab.synapse.synapse_types import SynapseID
from bluecellulab.type_aliases import HocObjectType, NeuronSection, SectionMapping
from bluecellulab.cell.section_tools import currents_vars, section_to_variable_recording_str

logger = logging.getLogger(__name__)


class Cell(InjectableMixin, PlottableMixin):
    """Represents a Cell object."""

    last_id = 0

    @classmethod
    def from_template_parameters(
        cls, template_params: TemplateParams, cell_id: Optional[CellId] = None,
        record_dt: Optional[float] = None
    ) -> Cell:
        """Create a cell from a TemplateParams object.

        Useful in isolating runs.
        """
        return cls(
            template_path=template_params.template_filepath,
            morphology_path=template_params.morph_filepath,
            cell_id=cell_id,
            record_dt=record_dt,
            template_format=template_params.template_format,
            emodel_properties=template_params.emodel_properties,
        )

    @load_mod_files
    def __init__(self,
                 template_path: str | Path,
                 morphology_path: str | Path,
                 cell_id: Optional[CellId] = None,
                 record_dt: Optional[float] = None,
                 template_format: str = "v5",
                 emodel_properties: Optional[EmodelProperties] = None) -> None:
        """Initializes a Cell object.

        Args:
            template_path: Path to hoc template file.
            morphology_path: Path to morphology file.
            cell_id: ID of the cell, used in RNG seeds.
            record_dt: Timestep for the recordings.
            template_format: Cell template format such as 'v5' or 'v6_air_scaler'.
            emodel_properties: Template specific emodel properties.
        """
        super().__init__()
        self.template_params = TemplateParams(
            template_filepath=template_path,
            morph_filepath=morphology_path,
            template_format=template_format,
            emodel_properties=emodel_properties,
        )
        if cell_id is None:
            cell_id = CellId("", Cell.last_id)
            Cell.last_id += 1
        self.cell_id = cell_id

        # Load the template
        neuron_template = NeuronTemplate(template_path, morphology_path, template_format, emodel_properties)
        self.template_id = neuron_template.template_name  # useful to map NEURON and python objects
        self.cell = neuron_template.get_cell(self.cell_id.id)
        if template_format == 'v6':
            if emodel_properties is None:
                raise BluecellulabError('EmodelProperties must be provided for v6 template')
            self.hypamp: float | None = emodel_properties.holding_current
            self.threshold: float = emodel_properties.threshold_current
        else:
            try:
                self.hypamp = self.cell.getHypAmp()
            except AttributeError:
                self.hypamp = None
            try:
                self.threshold = self.cell.getThreshold()
            except AttributeError:
                self.threshold = 0.0
        self.soma = public_hoc_cell(self.cell).soma[0]
        # WARNING: this finitialize 'must' be here, otherwhise the
        # diameters of the loaded morph are wrong
        neuron.h.finitialize()

        self.recordings: dict[str, HocObjectType] = {}
        self.synapses: dict[SynapseID, Synapse] = {}
        self.connections: dict[SynapseID, bluecellulab.Connection] = {}

        self.ips: dict[SynapseID, HocObjectType] = {}
        self.syn_mini_netcons: dict[SynapseID, HocObjectType] = {}

        # Be careful when removing this,
        # time recording needs this push
        self.soma.push()
        self.hocname = neuron.h.secname(sec=self.soma).split(".")[0]
        self.record_dt = record_dt
        self.add_recordings(['self.soma(0.5)._ref_v', 'neuron.h._ref_t'],
                            dt=self.record_dt)

        self.delayed_weights = queue.PriorityQueue()  # type: ignore
        self.psections: dict[int, PSection] = {}
        self.secname_to_psection: dict[str, PSection] = {}

        # Keep track of when a cell is made passive by make_passive()
        # Used to know when re_init_rng() can be executed
        self.is_made_passive = False

        neuron.h.pop_section()  # Undoing soma push
        self.sonata_proxy: Optional[SonataProxy] = None

        # Persistent objects, like clamps, that exist as long
        # as the object exists
        self.persistent: list[HocObjectType] = []

    def _init_psections(self) -> None:
        """Initialize the psections of the cell."""
        if not self.psections:
            self.psections, self.secname_to_psection = init_psections(public_hoc_cell(self.cell))

    def _extract_sections(self, sections) -> SectionMapping:
        res: SectionMapping = {}
        for section in sections:
            key_name = str(section).split(".")[-1]
            res[key_name] = section
        return res

    @property
    def somatic(self) -> list[NeuronSection]:
        return list(public_hoc_cell(self.cell).somatic)

    @property
    def basal(self) -> list[NeuronSection]:
        return list(public_hoc_cell(self.cell).basal)

    @property
    def apical(self) -> list[NeuronSection]:
        return list(public_hoc_cell(self.cell).apical)

    @property
    def axonal(self) -> list[NeuronSection]:
        return list(public_hoc_cell(self.cell).axonal)

    @property
    def sections(self) -> SectionMapping:
        return self._extract_sections(public_hoc_cell(self.cell).all)

    def __repr__(self) -> str:
        base_info = f"Cell Object: {super().__repr__()}"
        hoc_info = f"NEURON ID: {self.template_id}"
        return f"{base_info}.\n{hoc_info}."

    def connect_to_circuit(self, sonata_proxy: SonataProxy) -> None:
        """Connect this cell to a circuit via sonata proxy."""
        self.sonata_proxy = sonata_proxy

    def re_init_rng(self) -> None:
        """Reinitialize the random number generator for stochastic channels."""
        if not self.is_made_passive:
            self.cell.re_init_rng()

    def get_psection(self, section_id: int | str) -> PSection:
        """Return a python section with the specified section id."""
        self._init_psections()
        if isinstance(section_id, int):
            return self.psections[section_id]
        elif isinstance(section_id, str):
            return self.secname_to_psection[section_id]
        else:
            raise BluecellulabError(
                f"Section id must be an int or a str, not {type(section_id)}"
            )

    def make_passive(self) -> None:
        """Make the cell passive by deactivating all the active channels."""
        for section in self.sections.values():
            mech_names = set()
            for seg in section:
                for mech in seg:
                    mech_names.add(mech.name())
            for mech_name in mech_names:
                if mech_name not in ["k_ion", "na_ion", "ca_ion", "pas",
                                     "ttx_ion"]:
                    neuron.h('uninsert %s' % mech_name, sec=section)
        self.is_made_passive = True

    def enable_ttx(self) -> None:
        """Add TTX to the environment (i.e. block the Na channels).

        Enable TTX by inserting TTXDynamicsSwitch and setting ttxo to
        1.0
        """
        if hasattr(public_hoc_cell(self.cell), 'enable_ttx'):
            public_hoc_cell(self.cell).enable_ttx()
        else:
            self._default_enable_ttx()

    def disable_ttx(self) -> None:
        """Remove TTX from the environment (i.e. unblock the Na channels).

        Disable TTX by inserting TTXDynamicsSwitch and setting ttxo to
        1e-14
        """
        if hasattr(public_hoc_cell(self.cell), 'disable_ttx'):
            public_hoc_cell(self.cell).disable_ttx()
        else:
            self._default_disable_ttx()

    @property
    def ttx_enabled(self):
        return getattr(self, "_ttx_enabled", False)

    def _default_enable_ttx(self) -> None:
        """Default enable_ttx implementation."""
        for section in self.sections.values():
            if not neuron.h.ismembrane("TTXDynamicsSwitch"):
                section.insert('TTXDynamicsSwitch')
            section.ttxo_level_TTXDynamicsSwitch = 1.0

    def _default_disable_ttx(self) -> None:
        """Default disable_ttx implementation."""
        for section in self.sections.values():
            if not neuron.h.ismembrane("TTXDynamicsSwitch"):
                section.insert('TTXDynamicsSwitch')
            section.ttxo_level_TTXDynamicsSwitch = 1e-14

    def area(self) -> float:
        """The total surface area of the cell."""
        area = 0.0
        for section in self.sections.values():
            x_s = np.arange(1.0 / (2 * section.nseg), 1.0,
                            1.0 / (section.nseg))
            for x in x_s:
                area += neuron.h.area(x, sec=section)
            # for segment in section:
            #    area += neuron.h.area(segment.x, sec=section)
        return area

    def add_recording(self, var_name: str, dt: Optional[float] = None) -> None:
        """Add a recording to the cell.

        Args:
            var_name: Variable to be recorded.
            dt: Recording time step. If not provided, the recording step will
            default to the simulator's time step.
        """
        recording = neuron.h.Vector()
        if dt:
            # This float_epsilon stuff is some magic from M. Hines to make
            # the time points fall exactly on the dts
            recording.record(
                eval_neuron(var_name, self=self, neuron=neuron),
                self.get_precise_record_dt(dt),
            )
        else:
            recording.record(eval_neuron(var_name, self=self, neuron=neuron))
        self.recordings[var_name] = recording

    @staticmethod
    def get_precise_record_dt(dt: float) -> float:
        """Get a more precise record_dt to make time points faill on dts."""
        return (1.0 + neuron.h.float_epsilon) / (1.0 / dt)

    def add_recordings(self, var_names: list[str], dt: Optional[float] = None) -> None:
        """Add a list of recordings to the cell.

        Args:
            var_names: Variables to be recorded.
            dt: Recording time step. If not provided, the recording step will
            default to the simulator's time step.
        """
        for var_name in var_names:
            self.add_recording(var_name, dt)

    def add_ais_recording(self, dt: Optional[float] = None) -> None:
        """Adds recording to AIS."""
        self.add_recording("self.axonal[1](0.5)._ref_v", dt=dt)

    @deprecated("Use add_variable_recording('v', ...) instead.")
    def add_voltage_recording(
        self, section: Optional[NeuronSection] = None, segx: float = 0.5, dt: Optional[float] = None
    ) -> None:
        """Add a voltage recording to a certain section at a given segment
        (segx).

        Args:
            section: Section to record from (Neuron section pointer).
            segx: Segment x coordinate. Specify a value between 0 and 1.
                  0 is typically the end closest to the soma, 1 is the distal end.
            dt: Recording time step. If not provided, the recording step will
                default to the simulator's time step.
        """
        if section is None:
            section = self.soma
        var_name = section_to_voltage_recording_str(section, segx)
        self.add_recording(var_name, dt)

    @deprecated("Use get_variable_recording('v', ...) instead.")
    def get_voltage_recording(
        self, section: Optional[NeuronSection] = None, segx: float = 0.5
    ) -> np.ndarray:
        """Get a voltage recording for a certain section at a given segment
        (segx).

        Args:
            section: Section to record from (Neuron section pointer).
            segx: Segment x coordinate. Specify a value between 0 and 1.
                  0 is typically the end closest to the soma, 1 is the distal end.

        Returns:
            A NumPy array containing the voltage recording values.

        Raises:
            BluecellulabError: If voltage recording was not added previously using add_voltage_recording.
        """
        if section is None:
            section = self.soma
        recording_name = section_to_voltage_recording_str(section, segx)
        if recording_name in self.recordings:
            return self.get_recording(recording_name)
        else:
            raise BluecellulabError(
                f"get_voltage_recording: Voltage recording {recording_name}"
                " was not added previously using add_voltage_recording"
            )

    def add_allsections_voltagerecordings(self):
        """Add a voltage recording to every section of the cell."""
        for section in self.sections.values():
            self.add_voltage_recording(section, dt=self.record_dt)

    def get_allsections_voltagerecordings(self) -> dict[str, np.ndarray]:
        """Get all the voltage recordings from all the sections."""
        all_section_voltages = {}
        for section in self.sections.values():
            recording = self.get_voltage_recording(section)
            all_section_voltages[section.name()] = recording
        return all_section_voltages

    def get_recording(self, var_name: str) -> np.ndarray:
        """Get recorded values."""
        try:
            res = np.array(self.recordings[var_name].to_python())
        except KeyError as e:
            raise ValueError(f"No recording for '{var_name}' was found.") from e
        return res

    def add_replay_synapse(self,
                           synapse_id: SynapseID,
                           syn_description: pd.Series,
                           connection_modifiers: dict,
                           condition_parameters: Conditions,
                           popids: tuple[int, int],
                           extracellular_calcium: float | None) -> None:
        """Add synapse based on the syn_description to the cell."""
        synapse = SynapseFactory.create_synapse(
            cell=self,
            syn_id=synapse_id,
            syn_description=syn_description,
            condition_parameters=condition_parameters,
            popids=popids,
            extracellular_calcium=extracellular_calcium,
            connection_modifiers=connection_modifiers)

        self.synapses[synapse_id] = synapse

        logger.debug(f'Added synapse to cell {self.cell_id.id}')

    def add_replay_delayed_weight(
        self, sid: tuple[str, int], delay: float, weight: float
    ) -> None:
        """Add a synaptic weight for sid that will be set with a time delay."""
        self.delayed_weights.put((delay, (sid, weight)))

    def pre_gids(self) -> list[int]:
        """Get the list of unique gids of cells that connect to this cell.

        Returns:
            A list of gids of cells that connect to this cell.
        """
        pre_gids = {self.synapses[syn_id].pre_gid for syn_id in self.synapses}
        return list(pre_gids)

    def pre_gid_synapse_ids(self, pre_gid: int) -> list[SynapseID]:
        """List of synapse_ids of synapses a cell uses to connect to this cell.

        Args:
            pre_gid: gid of the presynaptic cell.

        Returns:
            synapse_id's that connect the presynaptic cell with this cell.
        """
        syn_id_list = []
        for syn_id in self.synapses:
            if self.synapses[syn_id].pre_gid == pre_gid:
                syn_id_list.append(syn_id)
        return syn_id_list

    def create_netcon_spikedetector(self, target: HocObjectType, location: str, threshold: float = -30.0) -> HocObjectType:
        """Add and return a spikedetector.

        This function creates a NetCon object that detects spikes at a specific
        location in the current cell and connects to the provided target point process.
        The location can be specified as a predefined site ('soma' or 'AIS') or as a
        custom location in the format `section[index](position)`. Custom locations
        allow fine-grained control of the spike detection site within the cell's sections.

        Args:
            target: A NEURON point process object (e.g., synapse) that the NetCon connects to.
            location: The spike detection location. Acceptable formats include:

                - `"soma"`: Detect spikes in the soma section at the distal end.

                - `"AIS"`: Detect spikes in the axon initial segment at the midpoint.

                - `"section[index](position)"`: Custom location specifying:

                  - `section`: The name of the section (e.g., 'soma', 'axon').
                  - `[index]` (optional): Segment index within a section array (e.g., 'soma[0]').
                  - `(position)` (optional): Normalized position along the section length (0 to 1).
                    Defaults to 0.5 if not provided.

            threshold: The voltage threshold for spike detection (default: -30.0 mV).

        Returns:
            A NEURON `NetCon` object configured for spike detection at the specified location.

        Raises:
            ValueError: If:

                - The `location` is not 'soma', 'AIS', or a valid custom format.

                - The specified section or segment index does not exist.

                - The position is out of bounds (e.g., negative or greater than 1.0).
        """

        if location == "soma":
            sec = public_hoc_cell(self.cell).soma[0]
            source = sec(1)._ref_v
        elif location == "AIS":
            sec = public_hoc_cell(self.cell).axon[1]
            source = sec(0.5)._ref_v
        else:
            # Parse custom location (e.g., 'soma[0](0.3)')
            pattern = r'^([a-zA-Z_]+)(?:\[(\d+)\])?(?:\((-?\d+\.\d+)\))?$'
            match = re.search(pattern, location)

            # Extract the value if a match is found
            if match:
                section_name = match.group(1)
                segment_index = match.group(2)
                pos = match.group(3)
                if pos is None:
                    pos = 0.5
                else:
                    pos = float(pos)

            else:
                raise ValueError(f"Invalid location format: {location}")

            try:
                # Handle section arrays (e.g., soma[0])
                if segment_index is not None:
                    sec = getattr(public_hoc_cell(self.cell), section_name)[int(segment_index)]
                else:
                    sec = getattr(public_hoc_cell(self.cell), section_name)

                source = sec(pos)._ref_v
            except (AttributeError, ValueError, IndexError) as e:
                raise ValueError(f"Invalid spike detection location: {location}") from e

        netcon = neuron.h.NetCon(source, target, sec=sec)
        netcon.threshold = threshold
        return netcon

    def start_recording_spikes(self, target: HocObjectType, location: str, threshold: float = -30) -> None:
        """Start recording spikes in the current cell.

        Args:
            target: target point process
            location: the spike detection location
            threshold: spike detection threshold
        """
        nc = self.create_netcon_spikedetector(target, location, threshold)
        spike_vec = neuron.h.Vector()
        nc.record(spike_vec)
        self.recordings[f"spike_detector_{location}_{threshold}"] = spike_vec

    def is_recording_spikes(self, location: str, threshold: float) -> bool:
        key = f"spike_detector_{location}_{threshold}"
        return key in self.recordings

    def get_recorded_spikes(self, location: str, threshold: float = -30) -> list[float]:
        """Get recorded spikes in the current cell.

        Args:
            location: the spike detection location
            threshold: spike detection threshold

        Returns: recorded spikes
        """
        result = self.recordings[f"spike_detector_{location}_{threshold}"]
        return result.to_python()

    def add_replay_minis(self,
                         synapse_id: SynapseID,
                         syn_description: pd.Series,
                         connection_modifiers: dict,
                         popids: tuple[int, int],
                         mini_frequencies: tuple[float | None, float | None]) -> None:
        """Add minis from the replay."""
        source_popid, target_popid = popids

        sid = synapse_id[1]

        weight = syn_description[SynapseProperty.G_SYNX]
        # numpy int to int
        post_sec_id = int(syn_description[SynapseProperty.POST_SECTION_ID])

        weight_scalar = connection_modifiers.get('Weight', 1.0)
        exc_mini_frequency, inh_mini_frequency = mini_frequencies \
            if mini_frequencies is not None else (None, None)

        synapse = self.synapses[synapse_id]

        # SpontMinis in sim config takes precedence of values in nodes file
        if 'SpontMinis' in connection_modifiers:
            spont_minis_rate = connection_modifiers['SpontMinis']
        elif synapse.mech_name in ["GluSynapse", "ProbAMPANMDA_EMS"]:
            spont_minis_rate = exc_mini_frequency
        else:
            spont_minis_rate = inh_mini_frequency

        if spont_minis_rate is not None and spont_minis_rate > 0:
            synapse_hoc_args = SynapseFactory.determine_synapse_location(
                syn_description, self
            )
            # add the *minis*: spontaneous synaptic events
            self.ips[synapse_id] = neuron.h.\
                InhPoissonStim(synapse_hoc_args.location, sec=synapse_hoc_args.section)

            self.syn_mini_netcons[synapse_id] = neuron.h.\
                NetCon(self.ips[synapse_id], synapse.hsynapse, sec=synapse_hoc_args.section)
            self.syn_mini_netcons[synapse_id].delay = 0.1
            self.syn_mini_netcons[synapse_id].weight[0] = weight * weight_scalar
            # set netcon type
            nc_param_name = f'nc_type_param_{synapse.hsynapse}'.split('[')[0]
            if hasattr(neuron.h, nc_param_name):
                nc_type_param = int(getattr(neuron.h, nc_param_name))
                # NC_SPONTMINI
                self.syn_mini_netcons[synapse_id].weight[nc_type_param] = 1

            rng_settings = RNGSettings.get_instance()
            if rng_settings.mode == 'Random123':
                seed2 = source_popid * 65536 + target_popid \
                    + rng_settings.minis_seed
                self.ips[synapse_id].setRNGs(
                    sid + 200,
                    self.cell_id.id + 250,
                    seed2 + 300,
                    sid + 200,
                    self.cell_id.id + 250,
                    seed2 + 350)
            else:
                exprng = neuron.h.Random()
                self.persistent.append(exprng)

                uniformrng = neuron.h.Random()
                self.persistent.append(uniformrng)

                base_seed = rng_settings.base_seed
                if rng_settings.mode == 'Compatibility':
                    exp_seed1 = sid * 100000 + 200
                    exp_seed2 = self.cell_id.id + 250 + base_seed + \
                        rng_settings.minis_seed
                    uniform_seed1 = sid * 100000 + 300
                    uniform_seed2 = self.cell_id.id + 250 + base_seed + \
                        rng_settings.minis_seed
                elif rng_settings.mode == "UpdatedMCell":
                    exp_seed1 = sid * 1000 + 200
                    exp_seed2 = source_popid * 16777216 + self.cell_id.id + 250 + \
                        base_seed + \
                        rng_settings.minis_seed
                    uniform_seed1 = sid * 1000 + 300
                    uniform_seed2 = source_popid * 16777216 + self.cell_id.id + 250 \
                        + base_seed + \
                        rng_settings.minis_seed
                else:
                    raise ValueError(
                        f"Cell: Unknown rng mode: {rng_settings.mode}")

                exprng.MCellRan4(exp_seed1, exp_seed2)
                exprng.negexp(1.0)

                uniformrng.MCellRan4(uniform_seed1, uniform_seed2)
                uniformrng.uniform(0.0, 1.0)

                self.ips[synapse_id].setRNGs(exprng, uniformrng)

            tbins_vec = neuron.h.Vector(1)
            tbins_vec.x[0] = 0.0
            rate_vec = neuron.h.Vector(1)
            rate_vec.x[0] = spont_minis_rate
            self.persistent.append(tbins_vec)
            self.persistent.append(rate_vec)
            self.ips[synapse_id].setTbins(tbins_vec)
            self.ips[synapse_id].setRate(rate_vec)

    def get_childrensections(self, parentsection: HocObjectType) -> list[HocObjectType]:
        """Get the children section of a neuron section."""
        number_children = neuron.h.SectionRef(sec=parentsection).nchild()
        children = []
        for index in range(int(number_children)):
            children.append(neuron.h.SectionRef(sec=self.soma).child[index])
        return children

    @staticmethod
    def get_parentsection(childsection: HocObjectType) -> HocObjectType:
        """Get the parent section of a neuron section."""
        return neuron.h.SectionRef(sec=childsection).parent

    def addAxialCurrentRecordings(self, section):
        """Record all the axial current flowing in and out of the section."""
        secname = neuron.h.secname(sec=section)
        self.add_recording(secname)
        for child in self.get_childrensections(section):
            self.add_recording(child)
        self.get_parentsection(section)

    def getAxialCurrentRecording(self, section):
        """Return the axial current recording."""
        secname = neuron.h.secname(sec=section)
        for child in self.get_childrensections(section):
            self.get_recording(secname)
            self.get_recording(child)

    def somatic_branches(self) -> None:
        """Show the index numbers."""
        nchild = neuron.h.SectionRef(sec=self.soma).nchild()
        for index in range(int(nchild)):
            secname = neuron.h.secname(sec=neuron.h.SectionRef(
                sec=self.soma).child[index])
            if "axon" not in secname:
                if "dend" in secname:
                    dendnumber = int(
                        secname.split("dend")[1].split("[")[1].split("]")[0])
                    secnumber = int(public_hoc_cell(self.cell).nSecAxonalOrig +
                                    public_hoc_cell(self.cell).nSecSoma + dendnumber)
                elif "apic" in secname:
                    apicnumber = int(secname.split(
                        "apic")[1].split("[")[1].split("]")[0])
                    secnumber = int(public_hoc_cell(self.cell).nSecAxonalOrig +
                                    public_hoc_cell(self.cell).nSecSoma +
                                    public_hoc_cell(self.cell).nSecBasal + apicnumber)
                    logger.info((apicnumber, secnumber))
                else:
                    raise BluecellulabError(
                        f"somaticbranches: No apic or dend found in section {secname}"
                    )

    @staticmethod
    @deprecated("Use bluecellulab.cell.section_distance.EuclideanSectionDistance instead.")
    def euclid_section_distance(
            hsection1=None,
            hsection2=None,
            location1=None,
            location2=None,
            projection=None):
        """Calculate euclidian distance between positions on two sections Uses
        bluecellulab.cell.section_distance.EuclideanSectionDistance.

        Parameters
        ----------

        hsection1 : hoc section
                    First section
        hsection2 : hoc section
                    Second section
        location1 : float
                    range x along hsection1
        location2 : float
                    range x along hsection2
        projection : string
                     planes to project on, e.g. 'xy'
        """
        dist = EuclideanSectionDistance()
        return dist(hsection1, hsection2, location1, location2, projection)

    def apical_trunk(self):
        """Return the apical trunk of the cell."""
        if len(self.apical) == 0:
            return []
        else:
            apicaltrunk = []
            max_diam_section = self.apical[0]
            while True:
                apicaltrunk.append(max_diam_section)

                children = [
                    neuron.h.SectionRef(sec=max_diam_section).child[index]
                    for index in range(int(neuron.h.SectionRef(
                        sec=max_diam_section).nchild()))]
                if len(children) == 0:
                    break
                maxdiam = 0
                for child in children:
                    if child.diam > maxdiam:
                        max_diam_section = child
                        maxdiam = child.diam
            return apicaltrunk

    def get_time(self) -> np.ndarray:
        """Get the time vector."""
        return self.get_recording('neuron.h._ref_t')

    def get_soma_voltage(self) -> np.ndarray:
        """Get a vector of the soma voltage."""
        return self.get_recording('self.soma(0.5)._ref_v')

    def get_ais_voltage(self) -> np.ndarray:
        """Get a vector of AIS voltage."""
        return self.get_recording('self.axonal[1](0.5)._ref_v')

    def add_variable_recording(
        self,
        variable: str,
        section: Optional[NeuronSection] = None,
        segx: float = 0.5,
        dt: Optional[float] = None
    ) -> None:
        """Add a recording of any NEURON RANGE variable (e.g., gna, gk, ina)
        from a given section and segment.

        Args:
            variable: The NEURON variable name to record (e.g., "gna").
            section: The section to record from (defaults to soma).
            segx: Segment position between 0 and 1.
            dt: Optional recording time step.
        """

        if section is None:
            section = self.soma

        # validate before constructing the string
        seg = section(segx)
        if "." in variable:
            mech, var = variable.split(".", 1)
            mobj = getattr(seg, mech, None)
            if mobj is None or not hasattr(mobj, f"_ref_{var}"):
                raise ValueError(
                    f"'{variable}' not recordable at {section.name()}({segx}). "
                    f"Mechanisms here: {list(section.psection()['density_mechs'].keys())}"
                )
        else:
            if not hasattr(seg, f"_ref_{variable}"):
                raise ValueError(
                    f"'{variable}' not recordable at {section.name()}({segx}). "
                    f"(Top-level vars are typically v/ina/ik/ica)"
                )

        var_name = section_to_variable_recording_str(section, segx, variable)
        self.add_recording(var_name, dt)

    def get_variable_recording(
        self, variable: str, section: Optional[NeuronSection], segx: float
    ) -> np.ndarray:
        """Get a recording of any variable recorded from a section and segment.

        Args:
            variable: The name of the recorded variable (e.g., 'v', 'gna').
            section: The NEURON section object.
            segx: Segment location from 0 to 1.

        Returns:
            NumPy array of recorded values.

        Raises:
            ValueError: If the recording is not found.
        """
        if section is None:
            section = self.soma
        recording_name = section_to_variable_recording_str(section, segx, variable)
        return self.get_recording(recording_name)

    @property
    def n_segments(self) -> int:
        """Get the number of segments in the cell."""
        return sum(section.nseg for section in self.sections.values())

    def add_synapse_replay(
        self, stimulus: SynapseReplay, spike_threshold: float, spike_location: str
    ) -> None:
        """Adds the synapse spike replay to the cell if the synapse is
        connected to that cell."""
        if self.sonata_proxy is None:
            raise BluecellulabError("Cell: add_synapse_replay requires a sonata proxy.")

        file_path = Path(stimulus.spike_file).expanduser()
        if not file_path.is_absolute():
            config_dir = stimulus.config_dir
            if config_dir is not None:
                file_path = Path(config_dir) / file_path

        file_path = file_path.resolve()

        if not file_path.exists():
            raise FileNotFoundError(f"Spike file not found: {str(file_path)}")
        synapse_spikes: dict = get_synapse_replay_spikes(str(file_path))
        for synapse_id, synapse in self.synapses.items():
            source_population = synapse.syn_description["source_population_name"]
            pre_gid = CellId(
                source_population, int(synapse.syn_description[SynapseProperty.PRE_GID])
            )
            if pre_gid.id in synapse_spikes:
                spikes_of_interest = synapse_spikes[pre_gid.id]
                # filter spikes of interest >=stimulus.delay, <=stimulus.duration
                spikes_of_interest = spikes_of_interest[
                    (spikes_of_interest >= stimulus.delay)
                    & (spikes_of_interest <= stimulus.duration)
                ]
                connection = bluecellulab.Connection(
                    synapse,
                    pre_spiketrain=spikes_of_interest,
                    pre_cell=None,
                    stim_dt=self.record_dt,
                    spike_threshold=spike_threshold,
                    spike_location=spike_location,
                )
                logger.debug(
                    f"Added synapse replay from {pre_gid} to {self.cell_id.id}, {synapse_id}"
                )

                self.connections[synapse_id] = connection

    @property
    def info_dict(self):
        """Return a dictionary with all the information of this cell."""
        return {
            'synapses': {
                sid: synapse.info_dict for sid, synapse in self.synapses.items()
            },
            'connections': {
                sid: connection.info_dict for sid, connection in self.connections.items()
            }
        }

    def delete(self):
        """Delete the cell."""
        self.delete_plottable()
        if hasattr(self, 'cell') and self.cell is not None:
            if public_hoc_cell(self.cell) is not None and hasattr(public_hoc_cell(self.cell), 'clear'):
                public_hoc_cell(self.cell).clear()

            self.connections = None
            self.synapses = None

        if hasattr(self, 'recordings'):
            for recording in self.recordings:
                del recording

        if hasattr(self, 'persistent'):
            for persistent_object in self.persistent:
                del persistent_object

    def __del__(self):
        self.delete()

<<<<<<< HEAD
    def get_section(self, section_name: str) -> NeuronSection:
        """Return a single, fully specified NEURON section (e.g., 'soma[0]',
        'dend[3]').

        Raises:
            ValueError or TypeError if the section is not found or invalid.
        """
        if section_name in self.sections:
            section = self.sections[section_name]
            if hasattr(section, "nseg"):
                return section
            raise TypeError(f"'{section_name}' exists but is not a NEURON section.")

        available = ", ".join(self.sections.keys())
        raise ValueError(f"Section '{section_name}' not found. Available: [{available}]")

    def get_sections(self, section_name: str):
        """Return a list of NEURON sections.

        If the section name is a fully specified one (e.g., 'dend[3]'), return it as a list of one.
        If the section name is a base name (e.g., 'dend'), return all matching sections like 'dend[0]', 'dend[1]', etc.

        Raises:
            ValueError or TypeError if no valid sections are found.
        """
        # Try to interpret as fully qualified section name
        try:
            return [self.get_section(section_name)]
        except ValueError:
            pass  # Not a precise match; try prefix match

        # Fallback to prefix-based match (e.g., 'dend' → 'dend[0]', 'dend[1]', ...)
        matched = [
            section for name, section in self.sections.items()
            if name.startswith(f"{section_name}[")
        ]
        if matched:
            return matched

        available = ", ".join(self.sections.keys())
        raise ValueError(f"Section '{section_name}' not found. Available: [{available}]")

    def get_section_by_id(self, section_id: int) -> NeuronSection:
        """Return NEURON section by global section index (LibSONATA
        ordering)."""
        if not self.psections:
            self._init_psections()

        try:
            return self.psections[int(section_id)].hsection
        except KeyError:
            raise IndexError(f"Section ID {section_id} is out of range for cell {self.cell_id.id}")

    def resolve_segments_from_compartment_set(self, node_id, compartment_nodes):
        """Resolve segments for a cell using a predefined compartment node
        list.

        Supports both LibSONATA format ([node_id, section_id, seg]) and
        name-based format ([node_id, section_name, seg]).
        """
        result = []
        for n_id, sec_ref, seg in compartment_nodes:
            if n_id != node_id:
                continue

            if isinstance(sec_ref, str):
                # Name-based: e.g., "dend[5]"
                section = self.get_section(sec_ref)
                sec_name = section.name().split(".")[-1]
            elif isinstance(sec_ref, int):
                # ID-based: resolve by section index
                try:
                    section = self.get_section_by_id(sec_ref)
                    sec_name = section.name().split(".")[-1]
                except AttributeError:
                    raise ValueError(f"Cell object does not support section lookup by index: {sec_ref}")
            else:
                raise TypeError(f"Unsupported section reference type: {type(sec_ref)}")

            result.append((section, sec_name, seg))
        return result

    def resolve_segments_from_config(self, report_cfg):
        """Resolve segments from NEURON sections based on config."""
        compartment = report_cfg.get("compartments", "center")
        if compartment not in {"center", "all"}:
            raise ValueError(
                f"Unsupported 'compartments' value '{compartment}' — must be 'center' or 'all'."
            )

        section_name = report_cfg.get("sections", "soma")
        sections = self.get_sections(section_name)

        targets = []
        for sec in sections:
            sec_name = sec.name().split(".")[-1]
            if compartment == "center":
                targets.append((sec, sec_name, 0.5))
            elif compartment == "all":
                for seg in sec:
                    targets.append((sec, sec_name, seg.x))
        return targets

    def configure_recording(self, recording_sites, variable_name, report_name):
        """Configure recording of a variable on a single cell.

        This function sets up the recording of the specified variable (e.g., membrane voltage)
        in the target cell, for each resolved segment.

        Parameters
        ----------
        cell : Any
            The cell object on which to configure recordings.

        recording_sites : list of tuples
            List of tuples (section, section_name, segment) where:
            - section is the section object in the cell.
            - section_name is the name of the section.
            - segment is the Neuron segment index (0-1).

        variable_name : str
            The name of the variable to record (e.g., "v" for membrane voltage).

        report_name : str
            The name of the report (used in logging).
        """
        node_id = self.cell_id.id

        for sec, sec_name, seg in recording_sites:
            print("section", sec_name, "seg", seg)
            print("sec", sec)
            try:
                self.add_variable_recording(variable=variable_name, section=sec, segx=seg)
                logger.info(
                    f"Recording '{variable_name}' at {sec_name}({seg}) on GID {node_id} for report '{report_name}'"
                )
            except ValueError:
                logger.warning(
                    f"Recording for variable '{variable_name}' is not implemented in Cell."
                )
                return
            except Exception as e:
                logger.warning(
                    f"Failed to record '{variable_name}' at {sec_name}({seg}) on GID {node_id} for report '{report_name}': {e}"
                )


def section_to_variable_recording_str(section, segx: float, variable: str) -> str:
    """Build an evaluable NEURON pointer string for `add_recording`.

    Accepts:
      - top-level vars: "v", "ina", "ik", ...
      - mechanism-scoped vars: "kca.gkca", "na3.m", "na3.h", ...

    Returns examples:
      neuron.h.soma[0](0.5)._ref_v
      neuron.h.soma[0](0.5)._ref_ina
      neuron.h.soma[0](0.5).kca._ref_gkca
      neuron.h.dend[3](0.7).na3._ref_m
    """
    sec_name = section.name()
    if "." in variable:
        mech, var = variable.split(".", 1)
        return f"neuron.h.{sec_name}({segx}).{mech}._ref_{var}"
    else:
        return f"neuron.h.{sec_name}({segx})._ref_{variable}"
=======
    def add_currents_recordings(
        self,
        section,
        segx: float = 0.5,
        *,
        include_nonspecific: bool = True,
        include_point_processes: bool = False,
        dt: float | None = None,
    ) -> list[str]:
        """Record all available currents (ionic + optionally nonspecific) at
        (section, segx)."""

        # discover what’s available at this site
        available = currents_vars(section)
        chosen: list[str] = []

        for name, meta in available.items():
            kind = meta.get("kind")

            if kind == "ionic_current":
                self.add_variable_recording(name, section=section, segx=segx, dt=dt)
                chosen.append(name)

            elif kind == "nonspecific_current":
                if not include_nonspecific:
                    continue
                # density-mech nonspecific currents
                self.add_variable_recording(name, section=section, segx=segx, dt=dt)
                chosen.append(name)

            elif kind == "point_process_current":
                if not include_point_processes:
                    continue
                # point process nonspecific currents
                self.add_variable_recording(name, section=section, segx=segx, dt=dt)
                chosen.append(name)

        return chosen
>>>>>>> 21043a7f
<|MERGE_RESOLUTION|>--- conflicted
+++ resolved
@@ -911,7 +911,6 @@
     def __del__(self):
         self.delete()
 
-<<<<<<< HEAD
     def get_section(self, section_name: str) -> NeuronSection:
         """Return a single, fully specified NEURON section (e.g., 'soma[0]',
         'dend[3]').
@@ -1058,27 +1057,6 @@
                     f"Failed to record '{variable_name}' at {sec_name}({seg}) on GID {node_id} for report '{report_name}': {e}"
                 )
 
-
-def section_to_variable_recording_str(section, segx: float, variable: str) -> str:
-    """Build an evaluable NEURON pointer string for `add_recording`.
-
-    Accepts:
-      - top-level vars: "v", "ina", "ik", ...
-      - mechanism-scoped vars: "kca.gkca", "na3.m", "na3.h", ...
-
-    Returns examples:
-      neuron.h.soma[0](0.5)._ref_v
-      neuron.h.soma[0](0.5)._ref_ina
-      neuron.h.soma[0](0.5).kca._ref_gkca
-      neuron.h.dend[3](0.7).na3._ref_m
-    """
-    sec_name = section.name()
-    if "." in variable:
-        mech, var = variable.split(".", 1)
-        return f"neuron.h.{sec_name}({segx}).{mech}._ref_{var}"
-    else:
-        return f"neuron.h.{sec_name}({segx})._ref_{variable}"
-=======
     def add_currents_recordings(
         self,
         section,
@@ -1116,5 +1094,4 @@
                 self.add_variable_recording(name, section=section, segx=segx, dt=dt)
                 chosen.append(name)
 
-        return chosen
->>>>>>> 21043a7f
+        return chosen