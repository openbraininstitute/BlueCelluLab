--- conflicted
+++ resolved
@@ -232,13 +232,9 @@
         ]
         source_popid, target_popid = zip(*pop_ids)
 
-<<<<<<< HEAD
-        result = result.assign(source_popid=source_popid, target_popid=target_popid)  # type: ignore[arg-type]
-=======
         result = result.assign(
             source_popid=pd.Series(source_popid), target_popid=pd.Series(target_popid)
         )
->>>>>>> 4debf4a2
 
         if result.empty:
             logger.warning('No synapses found')
