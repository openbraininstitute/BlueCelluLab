# Copyright 2023-2024 Blue Brain Project / EPFL
# Copyright 2025 Open Brain Institute

# Licensed under the Apache License, Version 2.0 (the "License");
# you may not use this file except in compliance with the License.
# You may obtain a copy of the License at

#     http://www.apache.org/licenses/LICENSE-2.0

# Unless required by applicable law or agreed to in writing, software
# distributed under the License is distributed on an "AS IS" BASIS,
# WITHOUT WARRANTIES OR CONDITIONS OF ANY KIND, either express or implied.
# See the License for the specific language governing permissions and
# limitations under the License.

from __future__ import annotations
from typing import Optional
import logging
from bluecellulab.stimulus.stimulus import DelayedZap, Empty, Ramp, Slope, Step, StepNoise, Stimulus, OrnsteinUhlenbeck, ShotNoise
from bluecellulab.stimulus.circuit_stimulus_definitions import Stimulus as CircuitStimulus

logger = logging.getLogger(__name__)

class Sinusoidal(Stimulus):
    """Injects a sinusoidal current with given amplitude and frequency."""

    def __init__(self, dt: float, duration: float, amp: float, freq: float) -> None:
        super().__init__(dt)
        self.duration = duration
        self.amp = amp
        self.freq = freq

        # Generate time and current vectors
        self._time, self._current = self._generate_sinusoidal_signal()

    @property
    def time(self) -> np.ndarray:
        return self._time

    @property
    def current(self) -> np.ndarray:
        return self._current

    def _generate_sinusoidal_signal(self):
        """Generate the sinusoidal waveform with given parameters."""
        import neuron

        step = self.dt  # time step for stimulus
        time_vector = np.arange(0.0, self.duration, step)  # time points
        stim_vector = neuron.h.Vector(len(time_vector))

        # Generate sinusoidal waveform using NEURON built-in function
        stim_vector.sin(self.freq, 0.0, step)
        stim_vector.mul(self.amp)  # Scale by amplitude

        return time_vector, np.array(stim_vector)

class StimulusFactory:
    def __init__(self, dt: float):
        self.dt = dt

    def step(
        self, pre_delay: float, duration: float, post_delay: float, amplitude: float
    ) -> Stimulus:
        return Step.amplitude_based(
            self.dt,
            pre_delay=pre_delay,
            duration=duration,
            post_delay=post_delay,
            amplitude=amplitude,
        )

    def ramp(
        self,
        pre_delay: float,
        duration: float,
        post_delay: float,
        amplitude: Optional[float] = None,
        threshold_current: Optional[float] = None,
        threshold_percentage: Optional[float] = 220.0,
    ) -> Stimulus:
        if amplitude is not None:
            if threshold_current is not None and threshold_current != 0 and threshold_percentage is not None:
                logger.info(
                    "amplitude, threshold_current and threshold_percentage are all set in ramp."
                    " Will only keep amplitude value."
                )
            return Ramp.amplitude_based(
                self.dt,
                pre_delay=pre_delay,
                duration=duration,
                post_delay=post_delay,
                amplitude=amplitude,
            )

        if threshold_current is not None and threshold_current != 0 and threshold_percentage is not None:
            return Ramp.threshold_based(
                self.dt,
                pre_delay=pre_delay,
                duration=duration,
                post_delay=post_delay,
                threshold_current=threshold_current,
                threshold_percentage=threshold_percentage,
            )

        raise TypeError("You have to give either threshold_current or amplitude")

    def ap_waveform(
        self,
        threshold_current: Optional[float] = None,
        threshold_percentage: Optional[float] = 220.0,
        amplitude: Optional[float] = None,
    ) -> Stimulus:
        """Returns the APWaveform Stimulus object, a type of Step stimulus.

        Args:
            threshold_current: The threshold current of the Cell.
            threshold_percentage: Percentage of desired threshold_current amplification.
            amplitude: Raw amplitude of input current.
        """
        pre_delay = 250.0
        duration = 50.0
        post_delay = 250.0

        if amplitude is not None:
            if threshold_current is not None and threshold_current != 0 and threshold_percentage is not None:
                logger.info(
                    "amplitude, threshold_current and threshold_percentage are all set in ap_waveform."
                    " Will only keep amplitude value."
                )
            return Step.amplitude_based(
                self.dt,
                pre_delay=pre_delay,
                duration=duration,
                post_delay=post_delay,
                amplitude=amplitude,
            )

        if threshold_current is not None and threshold_current != 0 and threshold_percentage is not None:
            return Step.threshold_based(
                self.dt,
                pre_delay=pre_delay,
                duration=duration,
                post_delay=post_delay,
                threshold_current=threshold_current,
                threshold_percentage=threshold_percentage,
            )

        raise TypeError("You have to give either threshold_current or amplitude")

    def idrest(
        self,
        threshold_current: Optional[float] = None,
        threshold_percentage: Optional[float] = 200.0,
        amplitude: Optional[float] = None,
    ) -> Stimulus:
        """Returns the IDRest Stimulus object, a type of Step stimulus.

        Args:
            threshold_current: The threshold current of the Cell.
            threshold_percentage: Percentage of desired threshold_current amplification.
            amplitude: Raw amplitude of input current.
        """
        pre_delay = 250.0
        duration = 1350.0
        post_delay = 250.0

        if amplitude is not None:
            if threshold_current is not None and threshold_current != 0 and threshold_percentage is not None:
                logger.info(
                    "amplitude, threshold_current and threshold_percentage are all set in idrest."
                    " Will only keep amplitude value."
                )
            return Step.amplitude_based(
                self.dt,
                pre_delay=pre_delay,
                duration=duration,
                post_delay=post_delay,
                amplitude=amplitude,
            )

        if threshold_current is not None and threshold_current != 0 and threshold_percentage is not None:
            return Step.threshold_based(
                self.dt,
                pre_delay=pre_delay,
                duration=duration,
                post_delay=post_delay,
                threshold_current=threshold_current,
                threshold_percentage=threshold_percentage,
            )

        raise TypeError("You have to give either threshold_current or amplitude")

    def iv(
        self,
        threshold_current: Optional[float] = None,
        threshold_percentage: Optional[float] = -40.0,
        amplitude: Optional[float] = None,
    ) -> Stimulus:
        """Returns the IV Stimulus object, a type of Step stimulus.

        Args:
            threshold_current: The threshold current of the Cell.
            threshold_percentage: Percentage of desired threshold_current amplification.
            amplitude: Raw amplitude of input current.
        """
        pre_delay = 250.0
        duration = 3000.0
        post_delay = 250.0

        if amplitude is not None:
            if threshold_current is not None and threshold_current != 0 and threshold_percentage is not None:
                logger.info(
                    "amplitude, threshold_current and threshold_percentage are all set in iv."
                    " Will only keep amplitude value."
                )
            return Step.amplitude_based(
                self.dt,
                pre_delay=pre_delay,
                duration=duration,
                post_delay=post_delay,
                amplitude=amplitude,
            )

        if threshold_current is not None and threshold_current != 0 and threshold_percentage is not None:
            return Step.threshold_based(
                self.dt,
                pre_delay=pre_delay,
                duration=duration,
                post_delay=post_delay,
                threshold_current=threshold_current,
                threshold_percentage=threshold_percentage,
            )

        raise TypeError("You have to give either threshold_current or amplitude")

    def fire_pattern(
        self,
        threshold_current: Optional[float] = None,
        threshold_percentage: Optional[float] = 200.0,
        amplitude: Optional[float] = None,
    ) -> Stimulus:
        """Returns the FirePattern Stimulus object, a type of Step stimulus.

        Args:
            threshold_current: The threshold current of the Cell.
            threshold_percentage: Percentage of desired threshold_current amplification.
            amplitude: Raw amplitude of input current.
        """
        pre_delay = 250.0
        duration = 3600.0
        post_delay = 250.0

        if amplitude is not None:
            if threshold_current is not None and threshold_current != 0 and threshold_percentage is not None:
                logger.info(
                    "amplitude, threshold_current and threshold_percentage are all set in fire_pattern."
                    " Will only keep amplitude value."
                )
            return Step.amplitude_based(
                self.dt,
                pre_delay=pre_delay,
                duration=duration,
                post_delay=post_delay,
                amplitude=amplitude,
            )

        if threshold_current is not None and threshold_current != 0 and threshold_percentage is not None:
            return Step.threshold_based(
                self.dt,
                pre_delay=pre_delay,
                duration=duration,
                post_delay=post_delay,
                threshold_current=threshold_current,
                threshold_percentage=threshold_percentage,
            )

        raise TypeError("You have to give either threshold_current or amplitude")

    def pos_cheops(
        self,
        threshold_current: Optional[float] = None,
        threshold_percentage: Optional[float] = 300.0,
        amplitude: Optional[float] = None,
    ) -> Stimulus:
        """A combination of pyramid shaped Ramp stimuli with a positive
        amplitude.

        Args:
            threshold_current: The threshold current of the Cell.
            threshold_percentage: Percentage of desired threshold_current amplification.
            amplitude: Raw amplitude of input current.
        """
        delay = 250.0
        ramp1_duration = 4000.0
        ramp2_duration = 2000.0
        ramp3_duration = 1333.0
        inter_delay = 2000.0
        post_delay = 250.0

        if amplitude is None:
            if threshold_current is None or threshold_current == 0 or threshold_percentage is None:
                raise TypeError("You have to give either threshold_current or amplitude")
            amplitude = threshold_current * threshold_percentage / 100
        elif threshold_current is not None and threshold_current != 0 and threshold_percentage is not None:
            logger.info(
                "amplitude, threshold_current and threshold_percentage are all set in pos_cheops."
                " Will only keep amplitude value."
            )
        result = (
            Empty(self.dt, duration=delay)
            + Slope(self.dt, duration=ramp1_duration, amplitude_start=0.0, amplitude_end=amplitude)
            + Slope(self.dt, duration=ramp1_duration, amplitude_start=amplitude, amplitude_end=0.0)
            + Empty(self.dt, duration=inter_delay)
            + Slope(self.dt, duration=ramp2_duration, amplitude_start=0.0, amplitude_end=amplitude)
            + Slope(self.dt, duration=ramp2_duration, amplitude_start=amplitude, amplitude_end=0.0)
            + Empty(self.dt, duration=inter_delay)
            + Slope(self.dt, duration=ramp3_duration, amplitude_start=0.0, amplitude_end=amplitude)
            + Slope(self.dt, duration=ramp3_duration, amplitude_start=amplitude, amplitude_end=0.0)
            + Empty(self.dt, duration=post_delay)
        )
        return result

    def neg_cheops(
        self,
        threshold_current: Optional[float] = None,
        threshold_percentage: Optional[float] = 300.0,
        amplitude: Optional[float] = None,
    ) -> Stimulus:
        """A combination of pyramid shaped Ramp stimuli with a negative
        amplitude.

        Args:
            threshold_current: The threshold current of the Cell.
            threshold_percentage: Percentage of desired threshold_current amplification.
            amplitude: Raw amplitude of input current.
        """
        delay = 1750.0
        ramp1_duration = 3333.0
        ramp2_duration = 1666.0
        ramp3_duration = 1111.0
        inter_delay = 2000.0
        post_delay = 250.0

        if amplitude is None:
            if threshold_current is None or threshold_current == 0 or threshold_percentage is None:
                raise TypeError("You have to give either threshold_current or amplitude")
            amplitude = - threshold_current * threshold_percentage / 100
        elif threshold_current is not None and threshold_current != 0 and threshold_percentage is not None:
            logger.info(
                "amplitude, threshold_current and threshold_percentage are all set in neg_cheops."
                " Will only keep amplitude value."
            )
        result = (
            Empty(self.dt, duration=delay)
            + Slope(self.dt, duration=ramp1_duration, amplitude_start=0.0, amplitude_end=amplitude)
            + Slope(self.dt, duration=ramp1_duration, amplitude_start=amplitude, amplitude_end=0.0)
            + Empty(self.dt, duration=inter_delay)
            + Slope(self.dt, duration=ramp2_duration, amplitude_start=0.0, amplitude_end=amplitude)
            + Slope(self.dt, duration=ramp2_duration, amplitude_start=amplitude, amplitude_end=0.0)
            + Empty(self.dt, duration=inter_delay)
            + Slope(self.dt, duration=ramp3_duration, amplitude_start=0.0, amplitude_end=amplitude)
            + Slope(self.dt, duration=ramp3_duration, amplitude_start=amplitude, amplitude_end=0.0)
            + Empty(self.dt, duration=post_delay)
        )
        return result

    def sinespec(
        self,
        threshold_current: Optional[float] = None,
        threshold_percentage: Optional[float] = 60.0,
        amplitude: Optional[float] = None,
        pre_delay: float = 0,
    ) -> Stimulus:
        """Returns the SineSpec Stimulus object, a type of Zap stimulus.

        Args:
            threshold_current: The threshold current of the Cell.
            threshold_percentage: Percentage of desired threshold_current amplification.
            amplitude: Raw amplitude of input current.
            pre_delay: delay before the start of the stimulus
        """
        duration = 5000.0
        post_delay = 0

        if amplitude is not None:
            if threshold_current is not None and threshold_current != 0 and threshold_percentage is not None:
                logger.info(
                    "amplitude, threshold_current and threshold_percentage are all set in sinespec."
                    " Will only keep amplitude value."
                )
            return DelayedZap.amplitude_based(
                self.dt,
                pre_delay=pre_delay,
                duration=duration,
                post_delay=post_delay,
                amplitude=amplitude,
            )

        if threshold_current is not None and threshold_current != 0 and threshold_percentage is not None:
            return DelayedZap.threshold_based(
                self.dt,
                pre_delay=pre_delay,
                duration=duration,
                post_delay=post_delay,
                threshold_current=threshold_current,
                threshold_percentage=threshold_percentage,
            )

        raise TypeError("You have to give either threshold_current or amplitude")

<<<<<<< HEAD
    def sinusoidal(
        self, target: str, delay: float, duration: float, frequency: float, amplitude: float, base_amp: float = 0.0, dt: float = 0.025, mode: ClampMode = ClampMode.CURRENT, reversal: float = 0.0
    ) -> Sinusoidal:
        """Creates a sinusoidal stimulus."""
        return Sinusoidal(
            target=target,
            delay=delay,
            duration=duration,
            frequency=frequency,
            amplitude=amplitude,
            base_amp=base_amp,
            dt=dt,
            mode=mode,
            reversal=reversal,
        )
=======
    def ornstein_uhlenbeck(
        self,
        pre_delay: float,
        post_delay: float,
        duration: float,
        tau: float,
        sigma: Optional[float] = None,
        mean: Optional[float] = None,
        mean_percent: Optional[float] = None,
        sigma_percent: Optional[float] = None,
        threshold_current: Optional[float] = None,
        seed: Optional[int] = None
    ) -> Stimulus:
        """Creates an Ornstein-Uhlenbeck process stimulus (factory-compatible).

        Args:
            pre_delay: Delay before the noise starts (ms).
            post_delay: Delay after the noise ends (ms).
            duration: Duration of the stimulus (ms).
            tau: Time constant of the noise process.
            sigma: Standard deviation of the noise (used when mean is provided).
            mean: Absolute mean current value (used if provided).
            mean_percent: Mean current as a percentage of threshold current (used if mean is None).
            sigma_percent: Standard deviation as a percentage of threshold current (used if sigma is None).
            threshold_current: Reference threshold current for percentage-based calculation.
            seed: Optional random seed for reproducibility.

        Returns:
            A `Stimulus` object (OrnsteinUhlenbeck) that can be plotted and injected.

        Notes:
            - If `mean` is provided, `mean_percent` is ignored.
            - If `threshold_current` is not provided, threshold-based parameters cannot be used.
        """
        is_amplitude_based = mean is not None and sigma is not None
        is_threshold_based = (
            threshold_current is not None
            and threshold_current != 0
            and mean_percent is not None
            and sigma_percent is not None
        )

        if is_amplitude_based:
            if is_threshold_based:
                logger.info(
                    "mean, threshold_current, and mean_percent are all set in Ornstein-Uhlenbeck."
                    " Using mean and ignoring threshold-based parameters."
                )

            return OrnsteinUhlenbeck.amplitude_based(
                dt=self.dt,
                pre_delay=pre_delay,
                post_delay=post_delay,
                duration=duration,
                tau=tau,
                sigma=sigma,  # type: ignore[arg-type]
                mean=mean,  # type: ignore[arg-type]
                seed=seed
            )

        if is_threshold_based:
            return OrnsteinUhlenbeck.threshold_based(
                dt=self.dt,
                pre_delay=pre_delay,
                post_delay=post_delay,
                duration=duration,
                mean_percent=mean_percent,  # type: ignore[arg-type]
                sigma_percent=sigma_percent,  # type: ignore[arg-type]
                threshold_current=threshold_current,  # type: ignore[arg-type]
                tau=tau,
                seed=seed
            )

        raise TypeError("You have to give either `mean` and `sigma` or `threshold_current` and `mean_percent` and `sigma_percent`.")

    def shot_noise(
        self,
        pre_delay: float,
        post_delay: float,
        duration: float,
        rate: float,
        rise_time: float,
        decay_time: float,
        mean: Optional[float] = None,
        sigma: Optional[float] = None,
        mean_percent: Optional[float] = None,
        sigma_percent: Optional[float] = None,
        relative_skew: float = 0.5,
        threshold_current: Optional[float] = None,
        seed: Optional[int] = None
    ) -> Stimulus:
        """Creates a ShotNoise instance, either with an absolute amplitude or
        relative to a threshold current.

        Args:
            pre_delay: Delay before the noise starts (ms).
            post_delay: Delay after the noise ends (ms).
            duration: Duration of the stimulus (ms).
            rate: Mean rate of synaptic events (Hz).
            mean: Mean amplitude of events (nA), used if provided.
            sigma: Standard deviation of event amplitudes.
            rise_time: Rise time of synaptic events (ms).
            decay_time: Decay time of synaptic events (ms).
            mean_percent: Mean current as a percentage of threshold current (used if mean is None).
            sigma_percent: Standard deviation as a percentage of threshold current (used if sigma is None).
            relative_skew: Skew factor for the shot noise process (default: 0.5).
            threshold_current: Reference threshold current for percentage-based calculation.
            seed: Optional random seed for reproducibility.

        Returns:
            A `Stimulus` object that can be plotted and injected.

        Notes:
            - If `mean` is provided, `mean_percent` is ignored.
            - If `threshold_current` is not provided, threshold-based parameters cannot be used.
        """
        is_amplitude_based = mean is not None and sigma is not None
        is_threshold_based = (
            threshold_current is not None
            and threshold_current != 0
            and mean_percent is not None
            and sigma_percent is not None
        )

        if is_amplitude_based:
            if is_threshold_based:
                logger.info(
                    "mean, threshold_current, and mean_percent are all set in ShotNoise."
                    " Using mean and ignoring threshold-based parameters."
                )

            return ShotNoise.amplitude_based(
                dt=self.dt,
                pre_delay=pre_delay,
                post_delay=post_delay,
                duration=duration,
                rate=rate,
                mean=mean,  # type: ignore[arg-type]
                sigma=sigma,  # type: ignore[arg-type]
                rise_time=rise_time,
                decay_time=decay_time,
                seed=seed
            )

        if is_threshold_based:
            return ShotNoise.threshold_based(
                dt=self.dt,
                pre_delay=pre_delay,
                post_delay=post_delay,
                duration=duration,
                rise_time=rise_time,
                decay_time=decay_time,
                mean_percent=mean_percent,  # type: ignore[arg-type]
                sigma_percent=sigma_percent,  # type: ignore[arg-type]
                threshold_current=threshold_current,  # type: ignore[arg-type]
                relative_skew=relative_skew,
                seed=seed
            )

        raise TypeError("You must provide either `mean` and `sigma`, or `threshold_current` and `mean_percent` and `sigma_percent` with percentage values.")

    def step_noise(
        self,
        pre_delay: float,
        post_delay: float,
        duration: float,
        step_interval: float,
        mean: Optional[float] = None,
        sigma: Optional[float] = None,
        mean_percent: Optional[float] = None,
        sigma_percent: Optional[float] = None,
        threshold_current: Optional[float] = None,
        seed: Optional[int] = None,
    ) -> Stimulus:
        """Creates a StepNoise instance, either with an absolute amplitude or
        relative to a threshold current.

        Args:
            pre_delay: Delay before the step noise starts (ms).
            post_delay: Delay after the step noise ends (ms).
            duration: Duration of the stimulus (ms).
            step_interval: Interval at which noise amplitude changes.
            mean: Mean amplitude of step noise (nA), used if provided.
            sigma: Standard deviation of step noise.
            mean_percent: Mean current as a percentage of threshold current (used if mean is None).
            sigma_percent: Standard deviation as a percentage of threshold current (used if sigma is None).
            threshold_current: Reference threshold current for percentage-based calculation.
            seed: Optional random seed for reproducibility.

        Returns:
            A `Stimulus` object that can be plotted and injected.

        Notes:
            - If `mean` is provided, `mean_percent` is ignored.
            - If `threshold_current` is not provided, threshold-based parameters cannot be used.
        """
        is_amplitude_based = mean is not None and sigma is not None
        is_threshold_based = (
            threshold_current is not None
            and threshold_current != 0
            and mean_percent is not None
            and sigma_percent is not None
        )

        if is_amplitude_based:
            if is_threshold_based:
                logger.info(
                    "mean, threshold_current, and mean_percent are all set in StepNoise."
                    " Using mean and ignoring threshold-based parameters."
                )
            return StepNoise.amplitude_based(
                dt=self.dt,
                pre_delay=pre_delay,
                post_delay=post_delay,
                duration=duration,
                step_interval=step_interval,
                mean=mean,  # type: ignore[arg-type]
                sigma=sigma,  # type: ignore[arg-type]
                seed=seed,
            )

        if is_threshold_based:
            return StepNoise.threshold_based(
                dt=self.dt,
                pre_delay=pre_delay,
                post_delay=post_delay,
                duration=duration,
                step_interval=step_interval,
                mean_percent=mean_percent,  # type: ignore[arg-type]
                sigma_percent=sigma_percent,  # type: ignore[arg-type]
                threshold_current=threshold_current,  # type: ignore[arg-type]
                seed=seed,
            )

        raise TypeError("You must provide either `mean` and `sigma`, or `threshold_current` and `mean_percent` and `sigma_percent`  with percentage values.")

    def from_sonata(cls, circuit_stimulus: CircuitStimulus):
        """Convert a SONATA stimulus into a factory-based stimulus."""
        raise ValueError(f"Unsupported circuit stimulus type: {type(circuit_stimulus)}")
>>>>>>> a1fd08d8
<|MERGE_RESOLUTION|>--- conflicted
+++ resolved
@@ -16,44 +16,11 @@
 from __future__ import annotations
 from typing import Optional
 import logging
-from bluecellulab.stimulus.stimulus import DelayedZap, Empty, Ramp, Slope, Step, StepNoise, Stimulus, OrnsteinUhlenbeck, ShotNoise
+from bluecellulab.stimulus.stimulus import DelayedZap, Empty, Ramp, Slope, Step, StepNoise, Stimulus, OrnsteinUhlenbeck, ShotNoise, Sinusoidal
 from bluecellulab.stimulus.circuit_stimulus_definitions import Stimulus as CircuitStimulus
 
 logger = logging.getLogger(__name__)
 
-class Sinusoidal(Stimulus):
-    """Injects a sinusoidal current with given amplitude and frequency."""
-
-    def __init__(self, dt: float, duration: float, amp: float, freq: float) -> None:
-        super().__init__(dt)
-        self.duration = duration
-        self.amp = amp
-        self.freq = freq
-
-        # Generate time and current vectors
-        self._time, self._current = self._generate_sinusoidal_signal()
-
-    @property
-    def time(self) -> np.ndarray:
-        return self._time
-
-    @property
-    def current(self) -> np.ndarray:
-        return self._current
-
-    def _generate_sinusoidal_signal(self):
-        """Generate the sinusoidal waveform with given parameters."""
-        import neuron
-
-        step = self.dt  # time step for stimulus
-        time_vector = np.arange(0.0, self.duration, step)  # time points
-        stim_vector = neuron.h.Vector(len(time_vector))
-
-        # Generate sinusoidal waveform using NEURON built-in function
-        stim_vector.sin(self.freq, 0.0, step)
-        stim_vector.mul(self.amp)  # Scale by amplitude
-
-        return time_vector, np.array(stim_vector)
 
 class StimulusFactory:
     def __init__(self, dt: float):
@@ -409,9 +376,8 @@
 
         raise TypeError("You have to give either threshold_current or amplitude")
 
-<<<<<<< HEAD
     def sinusoidal(
-        self, target: str, delay: float, duration: float, frequency: float, amplitude: float, base_amp: float = 0.0, dt: float = 0.025, mode: ClampMode = ClampMode.CURRENT, reversal: float = 0.0
+        self, target: str, delay: float, duration: float, frequency: float, amplitude: float, base_amp: float = 0.0, dt: float = 0.025, reversal: float = 0.0
     ) -> Sinusoidal:
         """Creates a sinusoidal stimulus."""
         return Sinusoidal(
@@ -422,10 +388,11 @@
             amplitude=amplitude,
             base_amp=base_amp,
             dt=dt,
-            mode=mode,
             reversal=reversal,
         )
-=======
+
+
+
     def ornstein_uhlenbeck(
         self,
         pre_delay: float,
@@ -664,5 +631,4 @@
 
     def from_sonata(cls, circuit_stimulus: CircuitStimulus):
         """Convert a SONATA stimulus into a factory-based stimulus."""
-        raise ValueError(f"Unsupported circuit stimulus type: {type(circuit_stimulus)}")
->>>>>>> a1fd08d8
+        raise ValueError(f"Unsupported circuit stimulus type: {type(circuit_stimulus)}")