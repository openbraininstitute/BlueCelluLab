--- conflicted
+++ resolved
@@ -7,18 +7,12 @@
 import neuron
 import numpy as np
 
-<<<<<<< HEAD
 from bluecellulab import Cell
 from bluecellulab.analysis.inject_sequence import run_stimulus
 from bluecellulab.analysis.plotting import plot_iv_curve, plot_fi_curve
 from bluecellulab.simulation import Simulation
 from bluecellulab.stimulus import StimulusFactory
 from bluecellulab.stimulus.circuit_stimulus_definitions import Hyperpolarizing
-=======
-from bluecellulab.analysis.inject_sequence import run_stimulus
-from bluecellulab.analysis.plotting import plot_iv_curve, plot_fi_curve
-from bluecellulab.stimulus import StimulusFactory
->>>>>>> a415d9a2
 from bluecellulab.tools import calculate_rheobase
 
 
@@ -30,21 +24,13 @@
                           stim_start=100.0,
                           duration=500.0,
                           post_delay=100.0,
-<<<<<<< HEAD
-                          threshold_voltage=-30,
-=======
                           threshold_voltage=-20,
->>>>>>> a415d9a2
                           nb_bins=11,
                           rheobase=None,
                           show_figure=True,
                           save_figure=False,
                           output_dir="./",
-<<<<<<< HEAD
-                          output_fname="iv_curve.png"):
-=======
                           output_fname="iv_curve.pdf"):
->>>>>>> a415d9a2
     """Compute and plot the Current-Voltage (I-V) curve for a given cell by
     injecting a range of currents.
 
@@ -67,7 +53,7 @@
         post_delay (float, optional): The delay after the stimulation ends before the simulation stops
             (in ms). Default is 100.0 ms.
         threshold_voltage (float, optional): The voltage threshold (in mV) for detecting a steady-state
-            response. Default is -30 mV.
+            response. Default is -20 mV.
         nb_bins (int, optional): The number of discrete current levels between 0 and the maximum current.
             Default is 11.
         rheobase (float, optional): The rheobase current (in nA) for the cell. If not provided, it will
@@ -146,21 +132,13 @@
                           duration=500.0,
                           post_delay=100.0,
                           max_current=0.8,
-<<<<<<< HEAD
-                          threshold_voltage=-30,
-=======
                           threshold_voltage=-20,
->>>>>>> a415d9a2
                           nb_bins=11,
                           rheobase=None,
                           show_figure=True,
                           save_figure=False,
                           output_dir="./",
-<<<<<<< HEAD
-                          output_fname="fi_curve.png"):
-=======
                           output_fname="fi_curve.pdf"):
->>>>>>> a415d9a2
     """Compute and plot the Frequency-Current (F-I) curve for a given cell by
     injecting a range of currents.
 
@@ -185,7 +163,7 @@
         max_current (float, optional): The maximum amplitude of the injected current (in nA).
             Default is 0.8 nA.
         threshold_voltage (float, optional): The voltage threshold (in mV) for detecting a steady-state
-            response. Default is -30 mV.
+            response. Default is -20 mV.
         nb_bins (int, optional): The number of discrete current levels between 0 and `max_current`.
             Default is 11.
         rheobase (float, optional): The rheobase current (in nA) for the cell. If not provided, it will
@@ -236,7 +214,6 @@
                   save_figure=save_figure,
                   output_dir=output_dir,
                   output_fname=output_fname)
-<<<<<<< HEAD
 
     return np.array(list_amp), np.array(spike_count)
 
@@ -395,13 +372,11 @@
         fig.suptitle('Back-propagating Action Potential Analysis')
         fig.tight_layout()
         if save_figure:
-            fig.savefig(outpath, dpi=400)
+            fig.savefig(outpath)
         if show_figure:
             plt.show()
 
         return outpath
-=======
->>>>>>> a415d9a2
 
     def run_and_validate(self, duration: float, amplitude: float,
                            show_figure=True, save_figure=False,
