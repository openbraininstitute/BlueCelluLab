"""Module for injecting a sequence of protocols to the cell."""
from __future__ import annotations
from enum import Enum, auto
from typing import NamedTuple, Sequence, Dict, Optional

import neuron
import numpy as np
from bluecellulab.cell.core import Cell
from bluecellulab.cell.template import TemplateParams
from bluecellulab.simulation.parallel import IsolatedProcess
from bluecellulab.simulation.simulation import Simulation
from bluecellulab.stimulus.circuit_stimulus_definitions import Hyperpolarizing
from bluecellulab.stimulus.factory import Stimulus, StimulusFactory
from bluecellulab.tools import validate_section_and_segment


class StimulusName(Enum):
    """Allowed values for the StimulusName."""
    AP_WAVEFORM = auto()
    IDREST = auto()
    IV = auto()
    FIRE_PATTERN = auto()
    POS_CHEOPS = auto()
    NEG_CHEOPS = auto()


class Recording(NamedTuple):
    """A tuple of the current, voltage and time recordings with optional spike
    recordings."""
    current: np.ndarray
    voltage: np.ndarray
    time: np.ndarray
    spike: Optional[np.ndarray] = None


StimulusRecordings = Dict[str, Recording]


def run_multirecordings_stimulus(
    template_params: TemplateParams,
    stimulus: Stimulus,
    section: str,
    segment: float,
    cvode: bool = True,
    add_hypamp: bool = True,
    recording_locations: list[tuple[str, float]] = [("soma[0]", 0.5)],
    enable_spike_detection: bool = False,
<<<<<<< HEAD
    threshold_spike_detection: float = -30.0,
=======
    threshold_spike_detection: float = -20.0,
>>>>>>> a415d9a2
) -> list[Recording]:
    """Creates a cell from template parameters, applies a stimulus, and records
    the response.

    This function simulates the electrical activity of a neuronal cell model by injecting
    a stimulus into a specified section and segment, recording the voltage response, and
    optionally detecting spikes.

    Args:
        template_params (TemplateParams): Parameters required to create the cell from a
            specified template, including morphology and mechanisms.
        stimulus (Stimulus): The stimulus waveform to inject, defined by time and current arrays.
        section (str): Name of the section of the cell where the stimulus is applied.
            (e.g. soma[0])
        segment (float): The normalized position (0.0 to 1.0) along the injecting
            section where the stimulus is applied.
        cvode (bool, optional): Whether to use variable time-step integration. Defaults to True.
        add_hypamp (bool, optional): If True, adds a hyperpolarizing stimulus before applying
            the main stimulus. Defaults to True.
        recording_location (list): List of tuples containing the name of the section of the cell
            where voltage is recorded and the normalized position (0.0 to 1.0) along the recording
            section where voltage is recorded.
            (e.g. [("soma[0]", 0.5), ("dend[0]", 0.5)])
        enable_spike_detection (bool, optional): If True, enables spike detection at the
            recording location. Defaults to False.
        threshold_spike_detection (float, optional): The voltage threshold (mV) for spike detection.
            Defaults to -20 mV.

    Returns:
        list[Recording]: `Recording` objects containing the following:
            - `current` (np.ndarray): The injected current waveform (nA).
            - `voltage` (np.ndarray): The recorded membrane potential (mV) over time.
            - `time` (np.ndarray): The simulation time points (ms).
            - `spike` (np.ndarray or None): The detected spikes, if spike detection is enabled.

    Raises:
        ValueError: If the time, current, and voltage arrays do not have the same length,
            or if the specified sections or segments are not found in the cell model.
    """
    cell = Cell.from_template_parameters(template_params)

    validate_section_and_segment(cell, section, segment)
    for recording_section, recording_segment in recording_locations:
        validate_section_and_segment(cell, recording_section, recording_segment)

    if add_hypamp:
        hyp_stim = Hyperpolarizing(target="", delay=0.0, duration=stimulus.stimulus_time)
        cell.add_replay_hypamp(hyp_stim)

    for recording_section, recording_segment in recording_locations:
        cell.add_voltage_recording(cell.sections[recording_section], recording_segment)

    # Set up spike detection if enabled
    spikes: Optional[np.ndarray] = None
    if enable_spike_detection:
        for recording_section, recording_segment in recording_locations:
            recording_location = f"{recording_section}({str(recording_segment)})"
            cell.start_recording_spikes(None, location=recording_location, threshold=threshold_spike_detection)

    # Inject the stimulus and run the simulation
    iclamp, _ = cell.inject_current_waveform(
        stimulus.time, stimulus.current, section=cell.sections[section], segx=segment
    )
    current_vector = neuron.h.Vector()
    current_vector.record(iclamp._ref_i)

    simulation = Simulation(cell)
    simulation.run(stimulus.stimulus_time, cvode=cvode)

    # Retrieve simulation results
    recordings = []
    current = np.array(current_vector.to_python())
    for recording_section, recording_segment in recording_locations:
        recording_location = f"{recording_section}({str(recording_segment)})"
        voltage = cell.get_voltage_recording(cell.sections[recording_section], recording_segment)
        time = cell.get_time()

        if len(time) != len(voltage) or len(time) != len(current):
            raise ValueError("Time, current, and voltage arrays are not the same length")

        if enable_spike_detection:
            results = cell.get_recorded_spikes(location=recording_location, threshold=threshold_spike_detection)
            if results is not None:
                spikes = np.array(results)
            else:
                spikes = None

        recordings.append(
            Recording(current=current, voltage=voltage, time=time, spike=spikes)
        )
<<<<<<< HEAD

    return recordings


def run_stimulus(
    template_params: TemplateParams,
    stimulus: Stimulus,
    section: str,
    segment: float,
    cvode: bool = True,
    add_hypamp: bool = True,
    recording_section: str = "soma[0]",
    recording_segment: float = 0.5,
    enable_spike_detection: bool = False,
    threshold_spike_detection: float = -30.0,
) -> Recording:
    """Creates a cell from template parameters, applies a stimulus, and records
    the response.

=======

    return recordings


def run_stimulus(
    template_params: TemplateParams,
    stimulus: Stimulus,
    section: str,
    segment: float,
    cvode: bool = True,
    add_hypamp: bool = True,
    recording_section: str = "soma[0]",
    recording_segment: float = 0.5,
    enable_spike_detection: bool = False,
    threshold_spike_detection: float = -20.0,
) -> Recording:
    """Creates a cell from template parameters, applies a stimulus, and records
    the response.

>>>>>>> a415d9a2
    This function simulates the electrical activity of a neuronal cell model by injecting
    a stimulus into a specified section and segment, recording the voltage response, and
    optionally detecting spikes.

    Args:
        template_params (TemplateParams): Parameters required to create the cell from a
            specified template, including morphology and mechanisms.
        stimulus (Stimulus): The stimulus waveform to inject, defined by time and current arrays.
        section (str): Name of the section of the cell where the stimulus is applied.
            (e.g. soma[0])
        segment (float): The normalized position (0.0 to 1.0) along the injecting
            section where the stimulus is applied.
        cvode (bool, optional): Whether to use variable time-step integration. Defaults to True.
        add_hypamp (bool, optional): If True, adds a hyperpolarizing stimulus before applying
            the main stimulus. Defaults to True.
        recording_section (str): Name of the section of the cell where voltage is recorded.
        recording_segment (float): The normalized position (0.0 to 1.0) along the recording
            section where voltage is recorded.
        enable_spike_detection (bool, optional): If True, enables spike detection at the
            recording location. Defaults to False.
        threshold_spike_detection (float, optional): The voltage threshold (mV) for spike detection.
<<<<<<< HEAD
            Defaults to -30 mV.
=======
            Defaults to -20 mV.
>>>>>>> a415d9a2

    Returns:
        Recording: A `Recording` object containing the following:
            - `current` (np.ndarray): The injected current waveform (nA).
            - `voltage` (np.ndarray): The recorded membrane potential (mV) over time.
            - `time` (np.ndarray): The simulation time points (ms).
            - `spike` (np.ndarray or None): The detected spikes, if spike detection is enabled.

    Raises:
        ValueError: If the time, current, and voltage arrays do not have the same length,
            or if the specified sections or segments are not found in the cell model.
    """
    return run_multirecordings_stimulus(
        template_params=template_params,
        stimulus=stimulus,
        section=section,
        segment=segment,
        cvode=cvode,
        add_hypamp=add_hypamp,
        recording_locations=[(recording_section, recording_segment)],
        enable_spike_detection=enable_spike_detection,
        threshold_spike_detection=threshold_spike_detection,
    )[0]


def apply_multiple_stimuli(
    cell: Cell,
    stimulus_name: StimulusName,
    amplitudes: Sequence[float],
    threshold_based: bool = True,
    section_name: Optional[str] = None,
    segment: float = 0.5,
    n_processes: Optional[int] = None,
    cvode: bool = True,
    add_hypamp: bool = True,
) -> StimulusRecordings:
    """Apply multiple stimuli to the cell on isolated processes.

    Args:
        cell: The cell to which the stimuli are applied.
        stimulus_name: The name of the stimulus to apply.
        amplitudes: The amplitudes of the stimuli to apply.
        threshold_based: Whether to consider amplitudes to be
            threshold percentages or to be raw amplitudes.
        section_name: Section name of the cell where the stimuli are applied.
          If None, the stimuli are applied at the soma[0] of the cell.
        segment: The segment of the section where the stimuli are applied.
        n_processes: The number of processes to use for running the stimuli.
        cvode: True to use variable time-steps. False for fixed time-steps.
        add_hypamp: True to add the cell's holding current stimulus

    Returns:
        A dictionary where the keys are the names of the stimuli and the values
        are the recordings of the cell's response to each stimulus.

    Raises:
        ValueError: If the stimulus name is not recognized.
    """
    res: StimulusRecordings = {}
    stim_factory = StimulusFactory(dt=1.0)
    task_args = []
    section_name = section_name if section_name is not None else "soma[0]"

    # Prepare arguments for each stimulus
    for amplitude in amplitudes:
        if threshold_based:
            thres_perc = amplitude
            amp = None
        else:
            thres_perc = None
            amp = amplitude

        if stimulus_name == StimulusName.AP_WAVEFORM:
            stimulus = stim_factory.ap_waveform(
                threshold_current=cell.threshold, threshold_percentage=thres_perc, amplitude=amp
            )
        elif stimulus_name == StimulusName.IDREST:
            stimulus = stim_factory.idrest(
                threshold_current=cell.threshold, threshold_percentage=thres_perc, amplitude=amp
            )
        elif stimulus_name == StimulusName.IV:
            stimulus = stim_factory.iv(
                threshold_current=cell.threshold, threshold_percentage=thres_perc, amplitude=amp
            )
        elif stimulus_name == StimulusName.FIRE_PATTERN:
            stimulus = stim_factory.fire_pattern(
                threshold_current=cell.threshold, threshold_percentage=thres_perc, amplitude=amp
            )
        elif stimulus_name == StimulusName.POS_CHEOPS:
            stimulus = stim_factory.pos_cheops(
                threshold_current=cell.threshold, threshold_percentage=thres_perc, amplitude=amp
            )
        elif stimulus_name == StimulusName.NEG_CHEOPS:
            stimulus = stim_factory.neg_cheops(
                threshold_current=cell.threshold, threshold_percentage=thres_perc, amplitude=amp
            )
        else:
            raise ValueError("Unknown stimulus name.")

        task_args.append((cell.template_params, stimulus, section_name, segment, cvode, add_hypamp))

    with IsolatedProcess(processes=n_processes) as pool:
        # Map expects a function and a list of argument tuples
        results = pool.starmap(run_stimulus, task_args)

    # Associate each result with a key
    for amplitude, result in zip(amplitudes, results):
        key = f"{stimulus_name}_{amplitude}"
        res[key] = result

    return res<|MERGE_RESOLUTION|>--- conflicted
+++ resolved
@@ -45,11 +45,7 @@
     add_hypamp: bool = True,
     recording_locations: list[tuple[str, float]] = [("soma[0]", 0.5)],
     enable_spike_detection: bool = False,
-<<<<<<< HEAD
-    threshold_spike_detection: float = -30.0,
-=======
     threshold_spike_detection: float = -20.0,
->>>>>>> a415d9a2
 ) -> list[Recording]:
     """Creates a cell from template parameters, applies a stimulus, and records
     the response.
@@ -140,27 +136,6 @@
         recordings.append(
             Recording(current=current, voltage=voltage, time=time, spike=spikes)
         )
-<<<<<<< HEAD
-
-    return recordings
-
-
-def run_stimulus(
-    template_params: TemplateParams,
-    stimulus: Stimulus,
-    section: str,
-    segment: float,
-    cvode: bool = True,
-    add_hypamp: bool = True,
-    recording_section: str = "soma[0]",
-    recording_segment: float = 0.5,
-    enable_spike_detection: bool = False,
-    threshold_spike_detection: float = -30.0,
-) -> Recording:
-    """Creates a cell from template parameters, applies a stimulus, and records
-    the response.
-
-=======
 
     return recordings
 
@@ -180,7 +155,6 @@
     """Creates a cell from template parameters, applies a stimulus, and records
     the response.
 
->>>>>>> a415d9a2
     This function simulates the electrical activity of a neuronal cell model by injecting
     a stimulus into a specified section and segment, recording the voltage response, and
     optionally detecting spikes.
@@ -202,11 +176,7 @@
         enable_spike_detection (bool, optional): If True, enables spike detection at the
             recording location. Defaults to False.
         threshold_spike_detection (float, optional): The voltage threshold (mV) for spike detection.
-<<<<<<< HEAD
-            Defaults to -30 mV.
-=======
             Defaults to -20 mV.
->>>>>>> a415d9a2
 
     Returns:
         Recording: A `Recording` object containing the following:
