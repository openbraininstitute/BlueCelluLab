'''
Static tools for bglibpy
'''

import sys
import inspect
from bglibpy.importer import neuron
import multiprocessing
import multiprocessing.pool
import bglibpy
#from bglibpy.importer import neuron
import numpy
import warnings
import math

BLUECONFIG_KEYWORDS = ['Run', 'Stimulus', 'StimulusInject', 'Report', 'Connection']
VERBOSE_LEVEL = 0

def deprecated(func):
    """A decorator that shows a warning message when a deprecated function is used"""
    def rep_func(*args, **kwargs):
        """Replacement function"""
        warnings.warn("Call to deprecated function {%s}." % func.__name__,
                      category=DeprecationWarning)
        return func(*args, **kwargs)
    rep_func.__name__ = func.__name__
    rep_func.__doc__ = func.__doc__
    rep_func.__dict__.update(func.__dict__)
    return rep_func

def printv(message, verbose_level):
    """Print the message depending on the verbose level"""
    if verbose_level <= bglibpy.VERBOSE_LEVEL:
        print message

def printv_err(message, verbose_level):
    """Print the message depending on the verbose level"""
    if verbose_level <= bglibpy.VERBOSE_LEVEL:
        print >> sys.stderr,  message

def _me():
    '''Used for debgugging. Reads the stack and provides info about which
    function called  '''
    print 'Call -> from %s::%s' % (inspect.stack()[1][1], inspect.stack()[1][3])


def load_nrnmechanisms(libnrnmech_location):
    """Load another shared library with neuron mechanisms"""
    neuron.h.nrn_load_dll(libnrnmech_location)


def parse_complete_BlueConfig(fName):
    """ Simplistic parser of the BlueConfig file """
    bc = open(fName, 'r')
    uber_hash = {}  # collections.OrderedDict
    for keyword in BLUECONFIG_KEYWORDS:
        uber_hash[keyword] = {}
    line = bc.next()

    block_number = 0

    while(line != ''):
        stripped_line = line.strip()
        if stripped_line.startswith('#'):
            ''' continue to next line '''
            line = bc.next()
        elif stripped_line == '':
            # print 'found empty line'
            try:
                line = bc.next()
            except StopIteration:
                # print 'I think i am at the end of the file'
                break
        elif stripped_line.split()[0].strip() in BLUECONFIG_KEYWORDS:
            key = stripped_line.split()[0].strip()
            value = stripped_line.split()[1].strip()
            parsed_dict = _parse_block_statement(bc)
            parsed_dict['block_number'] = block_number
            uber_hash[key][value] = parsed_dict
            block_number = block_number + 1
            line = bc.next()
        else:
            line = bc.next()
    return uber_hash


def _parse_block_statement(file_object):
    ''' parse the content of the blocks in BlueConfig'''
    file_object.next()  # skip the opening "}"
    line = file_object.next().strip()
    ret_dict = {}
    while(not line.startswith('}')):
        if(len(line) == 0 or line.startswith('#')):
            line = file_object.next().strip()
        else:
            key = line.split(' ')[0].strip()
            values = line.split(' ')[1:]
            for value in values:
                if(value == ''):
                    pass
                else:
                    ret_dict[key] = value
            line = file_object.next().strip()
    return ret_dict


def calculate_inputresistance(template_name, morphology_name, current_delta=0.01):
    """Calculate the input resistance at rest of the cell"""
    rest_voltage = calculate_SS_voltage(template_name, morphology_name, 0.0)
    step_voltage = calculate_SS_voltage(template_name, morphology_name, current_delta)

    voltage_delta = step_voltage - rest_voltage

    return voltage_delta / current_delta


def calculate_SS_voltage(template_name, morphology_name, step_level):
    """Calculate the steady state voltage at a certain current step"""
    pool = multiprocessing.Pool(processes=1)
    SS_voltage = pool.apply(calculate_SS_voltage_subprocess, [template_name, morphology_name, step_level])
    pool.terminate()
    return SS_voltage


def calculate_SS_voltage_subprocess(template_name, morphology_name, step_level, check_for_spiking=False, spike_threshold=-20.0):
    """Subprocess wrapper of calculate_SS_voltage

    if check_for_spiking is True,
    this function will return None if the cell spikes from from 100ms to the end of the simulation
    indicating no steady state was reached.

    """
    cell = bglibpy.Cell(template_name, morphology_name)
    cell.add_ramp(500, 5000, step_level, step_level, dt=1.0)
    simulation = bglibpy.Simulation()
    simulation.run(1000, cvode=template_accepts_cvode(template_name))
    time = cell.get_time()
    voltage = cell.get_soma_voltage()
    SS_voltage = numpy.mean(voltage[numpy.where((time < 1000) & (time > 800))])
    cell.delete()

    if check_for_spiking:
        # check for voltage crossings
        if len(numpy.nonzero(voltage[numpy.where(time > 100.0)]>spike_threshold)[0])>0:
            return None

    return SS_voltage



def template_accepts_cvode(template_name):
    """Return True if template_name can be run with cvode"""
    with open(template_name, "r") as template_file:
        template_content = template_file.read()
    if "StochKv" in template_content:
        accepts_cvode = False
    else:
        accepts_cvode = True
    return accepts_cvode


def search_hyp_current(template_name, morphology_name, target_voltage, min_current, max_current):
    """Search current necessary to bring cell to -85 mV"""
    med_current = min_current + abs(min_current - max_current) / 2
    new_target_voltage = calculate_SS_voltage(template_name, morphology_name, med_current)
    print "Detected voltage: ", new_target_voltage
    if abs(new_target_voltage - target_voltage) < .5:
        return med_current
    elif new_target_voltage > target_voltage:
        return search_hyp_current(template_name, morphology_name, target_voltage, min_current, med_current)
    elif new_target_voltage < target_voltage:
        return search_hyp_current(template_name, morphology_name, target_voltage, med_current, max_current)


def detect_hyp_current(template_name, morphology_name, target_voltage):
    """Search current necessary to bring cell to -85 mV"""
    return search_hyp_current(template_name, morphology_name, target_voltage, -1.0, 0.0)


def detect_spike_step(template_name, morphology_name, hyp_level, inj_start, inj_stop, step_level):
    """Detect if there is a spike at a certain step level"""
    pool = multiprocessing.Pool(processes=1)
    spike_detected = pool.apply(detect_spike_step_subprocess, [template_name, morphology_name, hyp_level, inj_start, inj_stop, step_level])
    pool.terminate()
    return spike_detected


def detect_spike_step_subprocess(template_name, morphology_name, hyp_level, inj_start, inj_stop, step_level):
    """Detect if there is a spike at a certain step level"""
    cell = bglibpy.Cell(template_name, morphology_name)
    cell.add_ramp(0, 5000, hyp_level, hyp_level, dt=1.0)
    cell.add_ramp(inj_start, inj_stop, step_level, step_level, dt=1.0)
    simulation = bglibpy.Simulation()
    simulation.run(int(inj_stop), cvode=template_accepts_cvode(template_name))

    time = cell.get_time()
    voltage = cell.get_soma_voltage()
    time_step = time[numpy.where((time > inj_start) & (time < inj_stop))]
    voltage_step = voltage[numpy.where((time_step > inj_start) & (time_step < inj_stop))]
    spike_detected = detect_spike(voltage_step)

    cell.delete()

    return spike_detected

def detect_spike(voltage):
    """Detect if there is a spike in the voltage trace"""
    return numpy.max(voltage) > -20

def search_threshold_current(template_name, morphology_name, hyp_level, inj_start, inj_stop, min_current, max_current):
    """Search current necessary to reach threshold"""
    med_current = min_current + abs(min_current - max_current) / 2
    print "Med current %d" % med_current

    spike_detected = detect_spike_step(template_name, morphology_name, hyp_level, inj_start, inj_stop, med_current)
    print "Spike threshold detection at: ", med_current, "nA", spike_detected

    if abs(max_current - min_current) < .01:
        return max_current
    elif spike_detected:
        return search_threshold_current(template_name, morphology_name, hyp_level, inj_start, inj_stop, min_current, med_current)
    elif not spike_detected:
        return search_threshold_current(template_name, morphology_name, hyp_level, inj_start, inj_stop, med_current, max_current)

def detect_threshold_current(template_name, morphology_name, hyp_level, inj_start, inj_stop):
    """Search current necessary to reach threshold"""
    return search_threshold_current(template_name, morphology_name, hyp_level, inj_start, inj_stop, 0.0, 1.0)

def calculate_SS_voltage_replay(blueconfig, gid, step_level, start_time=None, stop_time=None, ignore_timerange=False, timeout=600):
    """Calculate the steady state voltage at a certain current step"""
    pool = multiprocessing.Pool(processes=1)
    #print "Calculate_SS_voltage_replay %f" % step_level
<<<<<<< HEAD
    (SS_voltage, (time, voltage)) = pool.apply(calculate_SS_voltage_replay_subprocess, [blueconfig, gid, step_level, start_time, stop_time, ignore_timerange])
    #(SS_voltage, voltage) = calculate_SS_voltage_replay_subprocess(blueconfig, gid, step_level)
    pool.terminate()
    del pool
    return (SS_voltage, (time, voltage))

=======
    result = pool.apply_async(calculate_SS_voltage_replay_subprocess, [blueconfig, gid, step_level, start_time, stop_time, ignore_timerange])

    try:
        output = result.get(timeout=timeout)
        #(SS_voltage, (time, voltage)) = result.get(timeout=timeout)
    except multiprocessing.TimeoutError:
        output = (float('nan'), (None, None))

    #(SS_voltage, voltage) = calculate_SS_voltage_replay_subprocess(blueconfig, gid, step_level)
    pool.terminate()
    return output
>>>>>>> 512704a8

def calculate_SS_voltage_replay_subprocess(blueconfig, gid, step_level, start_time=None, stop_time=None, ignore_timerange=False):
    """Subprocess wrapper of calculate_SS_voltage"""
    process_name = multiprocessing.current_process().name
    ssim = bglibpy.SSim(blueconfig)
    if ignore_timerange:
        tstart = 0
        tstop = int(ssim.bc.entry_map['Default'].CONTENTS.Duration)
    else:
        tstart = start_time
        tstop = stop_time
    #print "%s: Calculating SS voltage of step level %f nA" % (process_name, step_level)
    #print "Calculate_SS_voltage_replay_subprocess instantiating gid ..."
    ssim.instantiate_gids([gid], synapse_detail=2, add_stimuli=True, add_replay=True)
    #print "Calculate_SS_voltage_replay_subprocess instantiating gid done"

    ssim.cells[gid].add_ramp(0, tstop, step_level, step_level)
    ssim.run(t_stop=tstop)
    time = ssim.get_time()
    voltage = ssim.get_voltage_traces()[gid]
    SS_voltage = numpy.mean(voltage[numpy.where((time < tstop) & (time > tstart))])
    printv("%s: Calculated SS voltage for gid %d with step level %f nA: %s mV" % (process_name, gid, step_level, SS_voltage), 1)

    #print "Calculate_SS_voltage_replay_subprocess voltage:%f" % SS_voltage

    return (SS_voltage, (time, voltage))

class NoDaemonProcess(multiprocessing.Process):
    """Class that represents a non-daemon process"""

    # pylint: disable=R0201
    def _get_daemon(self):
        """Get daemon flag"""
        return False
    def _set_daemon(self, value):
        """Set daemon flag"""
        pass
    daemon = property(_get_daemon, _set_daemon)

# pylint: disable=W0223, R0911

# We sub-class multiprocessing.pool.Pool instead of multiprocessing.Pool
# because the latter is only a wrapper function, not a proper class.
class NestedPool(multiprocessing.pool.Pool):
    """Class that represents a MultiProcessing nested pool"""
    Process = NoDaemonProcess


def search_hyp_current_replay(blueconfig, gid, target_voltage=-80,
        min_current=-1.0, max_current=0.0,
        precision=.5,
        max_nestlevel=10,
        nestlevel=1,
        start_time=500, stop_time=2000,
        return_fullrange=True,
        timeout=600):
    """Search current necessary to bring cell to target_voltage in a network replay"""
    process_name = multiprocessing.current_process().name

    if nestlevel > max_nestlevel:
        return (float('nan'), None)
    elif nestlevel == 1:
        printv("%s: Searching for current to bring gid %d to %f mV" % (process_name, gid, target_voltage), 1)
    med_current = min_current + abs(min_current - max_current) / 2
    (new_target_voltage, (time, voltage)) = calculate_SS_voltage_replay(blueconfig, gid, med_current, start_time=start_time, stop_time=stop_time, timeout=timeout)
    if math.isnan(new_target_voltage):
        return (float('nan'), None)
    #print "Detected voltage: ", new_target_voltage
    if abs(new_target_voltage - target_voltage) < precision:
        if return_fullrange:
<<<<<<< HEAD
            return (med_current, calculate_SS_voltage_replay(blueconfig, gid, med_current, ignore_timerange=True)[1])
=======
            (full_voltage, (full_time, full_voltage)) = calculate_SS_voltage_replay(blueconfig, gid, med_current, ignore_timerange=True)
            if math.isnan(full_voltage):
                return (float('nan'), None)
            return (med_current, (full_time, full_voltage))
>>>>>>> 512704a8
        else:
            return (med_current, (time, voltage))
    elif new_target_voltage > target_voltage:
        return search_hyp_current_replay(blueconfig, gid, target_voltage,
                min_current=min_current,
                max_current=med_current,
                precision=precision,
                nestlevel=nestlevel+1,
                start_time=start_time, stop_time=stop_time,
                max_nestlevel=max_nestlevel,
                return_fullrange=return_fullrange)
    elif new_target_voltage < target_voltage:
        return search_hyp_current_replay(blueconfig, gid, target_voltage,
                min_current=med_current,
                max_current=max_current,
                precision=precision,
                nestlevel=nestlevel+1,
                start_time=start_time, stop_time=stop_time,
                max_nestlevel=max_nestlevel,
                return_fullrange=return_fullrange)

class search_hyp_function(object):
    """Function object"""
    def __init__(self, blueconfig, **kwargs): #target_voltage=None, min_current=None, max_current=None, precision=None, max_nestlevel=None, start_time=None, stop_time=None):
        self.blueconfig = blueconfig
        self.kwargs = kwargs
    def __call__(self, gid):
        return search_hyp_current_replay(self.blueconfig, gid, **self.kwargs)

def search_hyp_current_replay_gidlist(blueconfig, gid_list, **kwargs):
    """
    Search, using bisection, for the current necessary to bring a cell to target_voltage in a network replay for a list of gids.
    This function will use multiprocessing to parallelize the task, running one gid per available core.

    Parameters
    ----------
    blueconfig : Simulation BlueConfig
    gid_list: list of gids to process
    target_voltage: voltage you want to bring to cell to
    min_current, max_current: The algorithm will search in ]min_current, max_current[
    precision: algorithm stops when abs(calculated_voltage - target_voltage) < precision
    max_nestlevel = the maximum number of nested levels the algorithm explores
    start_time, stop_time: the time range for which the voltage is simulated and average for comparison against target_voltage
    return_fullrange: Defaults to True.  Set to False if you don't want to return the voltage in full time range of the large simulation, but rather the time between start_time, stop_time

    Returns
    -------
    A dictionary where the keys are gids, and the values tuples of the form (detected_level, time_voltage).
    time_voltage is a tuple of the time and voltage trace at the current injection level (=detected_level) that matches the target target_voltage within user specified precision.

    If the algorithm reaches max_nestlevel+1 iterations without converging to the requested precision, (nan, None) is returned for that gid.
    """

    pool = NestedPool(multiprocessing.cpu_count())
    results = pool.map(search_hyp_function(blueconfig, **kwargs), gid_list)
    pool.terminate()

    currentlevels_timevoltagetraces = {}
    for gid, result in zip(gid_list, results):
        currentlevels_timevoltagetraces[gid] = result

    return currentlevels_timevoltagetraces<|MERGE_RESOLUTION|>--- conflicted
+++ resolved
@@ -230,14 +230,6 @@
     """Calculate the steady state voltage at a certain current step"""
     pool = multiprocessing.Pool(processes=1)
     #print "Calculate_SS_voltage_replay %f" % step_level
-<<<<<<< HEAD
-    (SS_voltage, (time, voltage)) = pool.apply(calculate_SS_voltage_replay_subprocess, [blueconfig, gid, step_level, start_time, stop_time, ignore_timerange])
-    #(SS_voltage, voltage) = calculate_SS_voltage_replay_subprocess(blueconfig, gid, step_level)
-    pool.terminate()
-    del pool
-    return (SS_voltage, (time, voltage))
-
-=======
     result = pool.apply_async(calculate_SS_voltage_replay_subprocess, [blueconfig, gid, step_level, start_time, stop_time, ignore_timerange])
 
     try:
@@ -249,7 +241,6 @@
     #(SS_voltage, voltage) = calculate_SS_voltage_replay_subprocess(blueconfig, gid, step_level)
     pool.terminate()
     return output
->>>>>>> 512704a8
 
 def calculate_SS_voltage_replay_subprocess(blueconfig, gid, step_level, start_time=None, stop_time=None, ignore_timerange=False):
     """Subprocess wrapper of calculate_SS_voltage"""
@@ -320,14 +311,10 @@
     #print "Detected voltage: ", new_target_voltage
     if abs(new_target_voltage - target_voltage) < precision:
         if return_fullrange:
-<<<<<<< HEAD
-            return (med_current, calculate_SS_voltage_replay(blueconfig, gid, med_current, ignore_timerange=True)[1])
-=======
             (full_voltage, (full_time, full_voltage)) = calculate_SS_voltage_replay(blueconfig, gid, med_current, ignore_timerange=True)
             if math.isnan(full_voltage):
                 return (float('nan'), None)
             return (med_current, (full_time, full_voltage))
->>>>>>> 512704a8
         else:
             return (med_current, (time, voltage))
     elif new_target_voltage > target_voltage:
