--- conflicted
+++ resolved
@@ -108,12 +108,7 @@
             print 'full_template_name_of_gid: ', full_template_name_of_gid
 
             temp_cell = bglibpy.Cell(full_template_name_of_gid,\
-<<<<<<< HEAD
-                                     path_of_morphology, gid=gid)
-            ''' Setting up some internals / administration for later use '''
-=======
-                                     path_of_morphology, self.record_dt)
->>>>>>> 8345a0d4
+                                     path_of_morphology, gid=gid, record_dt=self.record_dt)
             self.cells[gid] = temp_cell
             self.mechanisms[gid] = []
             self.syns[gid] = {}
